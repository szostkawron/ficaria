--- conflicted
+++ resolved
@@ -236,7 +236,6 @@
             random_state=self.random_state
         )
 
-<<<<<<< HEAD
         self.clusters_ = self._rough_kmeans_from_fcm(
                     complete_array,
                     self.memberships_,
@@ -248,19 +247,6 @@
                     tol=self.tol
                 )
         
-=======
-        self.clusters_ = rough_kmeans_from_fcm(
-            complete_array,
-            self.memberships_,
-            self.centers_,
-            wl=self.wl,
-            wb=self.wb,
-            tau=self.tau,
-            max_iter=self.max_iter,
-            tol=self.tol
-        )
-
->>>>>>> 5de96aa6
         self.feature_names_in_ = list(X.columns)
 
         return self
