--- conflicted
+++ resolved
@@ -1,10 +1,7 @@
 from sklearn.base import BaseEstimator, TransformerMixin
-<<<<<<< HEAD
 from sklearn.exceptions import NotFittedError
 from sklearn.utils.validation import check_is_fitted
 
-=======
->>>>>>> 41fc722e
 from .utils import *
 
 
