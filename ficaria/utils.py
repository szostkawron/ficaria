import numpy as np
import pandas as pd
from gower import gower_matrix
from kneed import KneeLocator
from sklearn.experimental import enable_iterative_imputer
from sklearn.impute import IterativeImputer


def split_complete_incomplete(X: pd.DataFrame):
    """
    Split the dataset into complete (no missing values) and incomplete (with missing values) objects.
    
    Parameters:
        X (pd.DataFrame): input data
    
    Returns:
        complete (pd.DataFrame), incomplete (pd.DataFrame)
    """
    complete = X.dropna()
    incomplete = X[X.isna().any(axis=1)]
    return complete, incomplete


def check_input_dataset(X, require_numeric=False, allow_nan=True, require_complete_rows=False):
    """
    Convert input to DataFrame and check the validity of the dataset

    Parameters:
        X (pd.DataFrame): input data
        require_numeric (bool): check if only numeric columns are present
        allow_nan (bool): allow nan values
        require_complete_rows (bool): check if there are complete records present

    Returns:
        pd.DataFrame: converted data
    """

    try:
        arr = np.asarray(X)
    except Exception:
        raise TypeError(
            "Invalid input type: Expected a 2D structure such as a DataFrame, NumPy array, or similar tabular format.")

    if arr.ndim != 2:
        raise ValueError("Input must be 2-dimensional.")

    X = pd.DataFrame(X)

    complete_rows = X.dropna(how="any")
    if require_complete_rows and complete_rows.empty:
        raise ValueError("No complete rows found for fitting.")

    if require_numeric and not all(pd.api.types.is_numeric_dtype(dt) for dt in X.dtypes):
        raise TypeError("All columns must be numeric.")

    if not allow_nan and X.isnull().values.any():
        raise ValueError("Missing values are not allowed.")

    return X


def validate_params(params):
    """
    Validate parameters.

    Parameters:
        params (dict): Dictionary of parameter names and values

    Raises:
        TypeError, ValueError: If any parameter is invalid.
    """

    if 'n_clusters' in params:
        n_clusters = params['n_clusters']
        if not isinstance(n_clusters, int):
            raise TypeError(f"Invalid type for n_clusters: {type(n_clusters).__name__}. Must be int.")
        if n_clusters < 1:
            raise ValueError(f"Invalid value for n_clusters: {n_clusters}. Must be >= 1.")

    if 'max_iter' in params:
        max_iter = params['max_iter']
        if not isinstance(max_iter, int):
            raise TypeError(f"Invalid type for max_iter: {type(max_iter).__name__}. Must be int.")
        if max_iter < 1:
            raise ValueError(f"Invalid value for max_iter: {max_iter}. Must be >= 1.")

    if 'random_state' in params:
        rs = params['random_state']
        if rs is not None and not isinstance(rs, int):
            raise TypeError(f"Invalid type for random_state: {type(rs).__name__}. Must be int or None.")

    if 'm' in params:
        m = params['m']
        if not isinstance(m, (int, float)):
            raise TypeError(f"Invalid type for m: {type(m).__name__}. Must be float.")
        if m <= 1.0:
            raise ValueError(f"Invalid value for m: {m}. Must be > 1.0.")

    if 'tol' in params:
        tol = params['tol']
        if not isinstance(tol, (int, float)):
            raise TypeError(f"Invalid type for tol: {type(tol).__name__}. Must be float.")
        if tol <= 0:
            raise ValueError(f"Invalid value for tol: {tol}. Must be > 0.")

    if 'wl' in params:
        wl = params['wl']
        if not isinstance(wl, (int, float)):
            raise TypeError(f"Invalid type for wl: {type(wl).__name__}. Must be int or float.")
        if wl <= 0 or wl > 1:
            raise ValueError(f"Invalid value for wl: {wl}. Must be in range (0, 1].")

    if 'wb' in params:
        wb = params['wb']
        if not isinstance(wb, (int, float)):
            raise TypeError(f"Invalid type for wb: {type(wb).__name__}. Must be int or float.")
        if wb < 0 or wb > 1:
            raise ValueError(f"Invalid value for wb: {wb}. Must be in range [0, 1].")

    if 'tau' in params:
        tau = params['tau']
        if not isinstance(tau, (int, float)):
            raise TypeError(f"Invalid type for tau: {type(tau).__name__}. Must be int or float.")
        if tau < 0:
            raise ValueError(f"Invalid value for tau: {tau}. Must be >= 0.")
<<<<<<< HEAD
        
    if 'k' in params:
        k = params['k']
        if not isinstance(k, int):
            raise TypeError(f"Invalid type for k: {type(k).__name__}. Must be int.")
        if k <= 1:
            raise ValueError(f"Invalid value for k: {k}. Must be > 1.")

    if 'alpha' in params:
        alpha = params['alpha']
        if not isinstance(alpha, (int, float)):
            raise TypeError(f"Invalid type for alpha: {type(alpha).__name__}. Must be int or float.")
        if not (0 < alpha <= 1):
            raise ValueError(f"Invalid value for alpha: {alpha}. Must be in range (0, 1].")
=======
>>>>>>> 5de96aa6


def euclidean_distance(a: np.ndarray, b: np.ndarray):
    """
    Compute Euclidean distance between two vectors, ignoring NaNs.
    
    Parameters:
        a, b (np.ndarray): input vectors
    
    Returns:
        float: Euclidean distance
    """
    mask = ~np.isnan(a) & ~np.isnan(b)
    return np.linalg.norm(a[mask] - b[mask])


def fuzzy_c_means(X: np.ndarray, n_clusters: int, m: float = 2.0, max_iter: int = 100, tol: float = 1e-5,
                  random_state=None):
    """
    Fuzzy C-Means clustering algorithm.

    Parameters:
        X (np.ndarray): data matrix (n_samples x n_features)
        n_clusters (int): number of clusters
        m (float): fuzziness parameter (>1)
        max_iter (int): maximum number of iterations
        tol (float): convergence tolerance
        random_state (int): random seed

    Returns:
        centers (np.ndarray): cluster centers
        u (np.ndarray): membership matrix (n_samples x n_clusters)
    """
    if isinstance(X, pd.DataFrame):
        X = X.to_numpy()

    n_samples, n_features = X.shape

    rng = np.random.default_rng(random_state)
    u = rng.random((n_samples, n_clusters))
    u = u / np.sum(u, axis=1, keepdims=True)

    for iteration in range(max_iter):
        u_old = u.copy()

        uv = u ** m
        centers = (uv.T @ X) / np.sum(uv.T, axis=1)[:, None]

        dist = np.zeros((n_samples, n_clusters))
        for j in range(n_clusters):
            dist[:, j] = np.linalg.norm(X - centers[j], axis=1)
        dist = np.fmax(dist, 1e-10)

        u = 1 / np.sum((dist[:, :, None] / dist[:, None, :]) ** (2 / (m - 1)), axis=2)

        if np.linalg.norm(u - u_old) < tol:
            break

    return centers, u


<<<<<<< HEAD
=======
def fuzzy_c_means_categorical(X: np.ndarray, n_clusters: int, m: float = 2.0, max_iter: int = 100, tol: float = 1e-5,
                              random_state=None):
    """
    Fuzzy C-Means clustering algorithm for data that contains categorical variables.

    Parameters:
        X (np.ndarray): data matrix (n_samples x n_features)
        n_clusters (int): number of clusters
        m (float): fuzziness parameter (>1)
        max_iter (int): maximum number of iterations
        tol (float): convergence tolerance
        random_state (int): random seed

    Returns:
        centers (np.ndarray): cluster centers
        u (np.ndarray): membership matrix (n_samples x n_clusters)
    """
    X = pd.DataFrame(X)

    n_samples, n_features = X.shape

    rng = np.random.default_rng(random_state)
    u = rng.random((n_samples, n_clusters))
    u = u / np.sum(u, axis=1, keepdims=True)

    is_numeric = X.apply(pd.api.types.is_numeric_dtype)

    for iteration in range(max_iter):
        u_old = u.copy()
        uv = u ** m
        centers = pd.DataFrame(index=range(n_clusters), columns=X.columns)

        for col_name in X.columns:
            col = X[col_name]
            if is_numeric[col_name]:
                for k in range(n_clusters):
                    centers.at[k, col_name] = np.sum(uv[:, k] * col.values) / np.sum(uv[:, k])
            else:
                values, counts = np.unique(col, return_counts=True)
                for k in range(n_clusters):
                    weights = np.array([np.sum(uv[col == val, k]) for val in values])

                    centers.at[k, col_name] = values[np.argmax(weights)]

        combined = pd.concat([X, centers], ignore_index=True)
        dist_matrix = gower_matrix(combined)
        dist = dist_matrix[:n_samples, n_samples:]

        dist = np.fmax(dist, 1e-10)

        u = 1 / np.sum((dist[:, :, None] / dist[:, None, :]) ** (2 / (m - 1)), axis=2)

        if np.linalg.norm(u - u_old) < tol:
            break

    return centers, u


>>>>>>> 5de96aa6
def fcm_predict(X_new, centers, m=2.0):
    """
    Compute fuzzy membership matrix for new data points given cluster centers.

    Parameters:
        X_new (np.ndarray): New data to classify (n_samples x n_features).
        centers (np.ndarray): Cluster centers obtained from Fuzzy C-Means (n_clusters x n_features).
        m (float): Fuzziness parameter (>1), typically same as used in training.

    Returns:
        u_new (np.ndarray): Membership matrix for new samples (n_samples x n_clusters),
                            where each row sums to 1.
    """
    n_samples = X_new.shape[0]
    n_clusters = centers.shape[0]
    dist = np.zeros((n_samples, n_clusters))
    for j in range(n_clusters):
        dist[:, j] = np.linalg.norm(X_new - centers[j], axis=1)
    dist = np.fmax(dist, 1e-10)

    u_new = 1 / np.sum((dist[:, :, None] / dist[:, None, :]) ** (2 / (m - 1)), axis=2)
    return u_new


<<<<<<< HEAD
=======
def rough_kmeans_from_fcm(X, memberships, center_init, wl=0.6, wb=0.4, tau=0.5, max_iter=100, tol=1e-4):
    """
    Rough K-Means
    Applied after FCM clustering (using its centroids as initialization).
    Each cluster is represented by a lower and an upper approximation, allowing
    samples in boundary regions to belong to multiple clusters when uncertainty exists.
    The algorithm starts from FCM centroids and iteratively updates cluster centers
    using weighted means of lower and boundary regions.

    Parameters:
        X (np.ndarray): data matrix (n_samples x n_features)
        memberships (np.ndarray): Membership matrix from FCM (n_samples, n_clusters)
        center_init (np.ndarray): Initial cluster centers (n_clusters x n_features) - output of FCM
        wl (float): weight for the lower approximation
        wb (float): weight for the boundary region
        tau (float): threshold controlling assignment of samples to lower or boundary regions
        max_iter (int): maximum number of iterations for updating cluster centers
        tol (float): Convergence tolerance; the algorithm stops if the shift in cluster centers is below this threshold.

    Returns:
        list of tuples: Each tuple represents one cluster and contains:
            - lower (np.ndarray): Samples in the lower approximation of the cluster.
            - upper (np.ndarray): Samples in the upper (boundary) approximation.
            - center (np.ndarray): Final cluster center vector.
    """

    if isinstance(X, pd.DataFrame):
        X = X.to_numpy()

    n_samples = X.shape[0]
    n_clusters = center_init.shape[0]
    centers = center_init.copy()

    lower_sets = [[] for _ in range(n_clusters)]
    upper_sets = [[] for _ in range(n_clusters)]

    init_labels = np.argmax(memberships, axis=1)
    for i, lbl in enumerate(init_labels):
        lower_sets[lbl].append(i)
        upper_sets[lbl].append(i)

    for iteration in range(max_iter):

        new_centers = np.zeros_like(centers)
        for k in range(n_clusters):
            lower_idx = lower_sets[k]
            upper_idx = upper_sets[k]
            boundary_idx = list(set(upper_idx) - set(lower_idx))

            if len(lower_idx) == 0:
                new_centers[k] = centers[k]
                continue

            lower_mean = np.mean(X[lower_idx], axis=0)

            if len(boundary_idx) > 0:
                boundary_mean = np.mean(X[boundary_idx], axis=0)
                new_centers[k] = wl * lower_mean + wb * boundary_mean
            else:
                new_centers[k] = lower_mean

        new_lower_sets = [[] for _ in range(n_clusters)]
        new_upper_sets = [[] for _ in range(n_clusters)]

        for i, x in enumerate(X):
            distances = np.array([euclidean_distance(x, c) for c in new_centers])
            h = np.argmin(distances)
            dmin = distances[h]

            new_upper_sets[h].append(i)

            for k in range(n_clusters):
                if k != h and (distances[k] - dmin) <= tau:
                    new_upper_sets[k].append(i)

            count_upper = sum([i in new_upper_sets[k] for k in range(n_clusters)])
            if count_upper == 1:
                new_lower_sets[h].append(i)

        shift = np.linalg.norm(new_centers - centers)

        if shift < tol:
            break

        centers = new_centers
        lower_sets = new_lower_sets
        upper_sets = new_upper_sets

    clusters = []
    for k in range(n_clusters):
        lower = X[lower_sets[k]] if len(lower_sets[k]) > 0 else np.array([])
        upper = X[upper_sets[k]] if len(upper_sets[k]) > 0 else np.array([])
        clusters.append((lower, upper, centers[k]))

    return clusters


>>>>>>> 5de96aa6
def get_neighbors(train: list[list[float]], test_row: list[float], k: int) -> list[list[float]]:
    """
    Returns the k closest rows in `train` to `test_row`
    using Euclidean distance (ignores NaNs).

    Parameters:
        train (list[list[float]]): Training data.
        test_row (list[float]): Query point.
        k (int): Number of neighbors to return.

    Returns:
        list: Closest k rows from `train`.
    """
    distances = list()
    for train_row in train:
        dist = np.sqrt(np.nansum((np.array(test_row) - np.array(train_row)) ** 2))
        distances.append((train_row, dist))
    distances.sort(key=lambda tup: tup[1])
    neighbors = list()
    for i in range(k):
        neighbors.append(distances[i][0])
    return neighbors


def find_best_k(St: pd.DataFrame, random_col: int, original_value: float) -> int:
    """
    Select the optimal number of neighbors (k) that minimizes RMSE
    when imputing a masked value in a selected column.

    Parameters:
        St (pd.DataFrame): Data with last row partially masked.
        random_col (int): Index of the masked column.
        original_value (float): True value before masking.

    Returns:
        int: Best value of k.
    """
    Np = len(St)
    K_List = []
    RMSE_List = []

    xi = St.iloc[-1].values.tolist()
    St_without_xi = St.iloc[:-1].values.tolist()

    for k in range(1, Np):
        neighbors = get_neighbors(St_without_xi, xi, k)
        neighbor_df = pd.DataFrame(neighbors, columns=St.columns)
        mean_value = neighbor_df.iloc[:, random_col].mean()
        rmse = np.sqrt((mean_value - original_value) ** 2)
        K_List.append(k)
        RMSE_List.append(rmse)

    best_k = K_List[np.argmin(RMSE_List)]
    return best_k


def impute_KI(X: pd.DataFrame, X_train=None, np_rng=None, random_state=42) -> np.ndarray:
    """
    Impute missing values using the KI method (KNN + Iterative Imputation).

    Parameters:
        X (pd.DataFrame): Data to impute.
        X_train (pd.DataFrame): Optional reference data.
        np_rng (np.random.RandomState): Random generator for reproducibility.
        random_state (int): Random state for reproducibility.

    Returns:
        np.ndarray: Imputed dataset.
    """
    if np_rng is None:
        np_rng = np.random.RandomState()
    X_incomplete_rows = X.copy()

    X_mis = X_incomplete_rows[X_incomplete_rows.isnull().any(axis=1)]

    if X_train is not None and not X.equals(X_train):
        all_data = pd.concat([X, X_train], axis=0)
    else:
        all_data = X
    while not (X_mis.empty):

        xi = X_mis.iloc[0]

        index_of_xi = X_mis.index.tolist()[0]
        col_index_missing = []
        A_mis = []
        for j in range(len(X_incomplete_rows.columns)):
            if pd.isnull(xi.iloc[j]):
                col_index_missing.append(j)
                A_mis.append(X_incomplete_rows.columns[j])

        P = all_data.dropna(inplace=False, axis=0, subset=A_mis)
        P = pd.concat([P, X_mis.iloc[[0]]], axis=0)
        if P.empty:
            raise ValueError(f"No complete rows in dataset for columns: {A_mis}")
        St = P.copy()
        St_Complete_Temp = St.copy()
        if St_Complete_Temp.iloc[-1].isnull().all():
            raise ValueError("Data contains a row with only NaN values.")

        A_r = np_rng.randint(0, St_Complete_Temp.shape[1])
        AV = St_Complete_Temp.iloc[len(St.index) - 1, A_r]
        while (pd.isnull(AV)):
            A_r = np_rng.randint(0, St_Complete_Temp.shape[1])
            AV = St_Complete_Temp.iloc[len(St.index) - 1, A_r]
        St.iloc[len(St.index) - 1, A_r] = np.NaN

        k = find_best_k(St, A_r, AV)

        xi_from_Pt = P.iloc[-1].values.tolist()
        Pt_without_xi = P.iloc[:-1].values.tolist()

        neighbors_xi = get_neighbors(Pt_without_xi, xi_from_Pt, k)

        df_neighbors_xi = pd.DataFrame(data=neighbors_xi, columns=P.columns)

        S = pd.concat([df_neighbors_xi, X_mis.iloc[[0]]], axis=0)

        S_filled_EM = IterativeImputer(random_state=random_state).fit_transform(S.values)

        S_filled_EM = pd.DataFrame(data=S_filled_EM, columns=P.columns)
        xi_imputed = S_filled_EM.iloc[len(S_filled_EM.index) - 1]
        xi_imputed_with_index = pd.DataFrame([xi_imputed], index=[index_of_xi])

        all_data = pd.concat([all_data, xi_imputed_with_index], axis=0)

        all_data = all_data.loc[~all_data.index.duplicated(keep='last')]
        all_data.sort_index(inplace=True)

        X_incomplete_rows = pd.concat([X_incomplete_rows, xi_imputed_with_index], axis=0)
        X_incomplete_rows = X_incomplete_rows.loc[~X_incomplete_rows.index.duplicated(keep='last')]
        X_incomplete_rows.sort_index(inplace=True)

        X_mis = X_mis.iloc[1:]

    X_incomplete_rows.sort_index(inplace=True)
    all_dataset_imputed = X_incomplete_rows.copy()

    return all_dataset_imputed.to_numpy()


def compute_fcm_objective(X, centers, U, m=2):
    """
    Compute the fuzzy c-means objective function value.

    Parameters:
        X (np.array): Data points, shape (n_samples, n_features).
        centers (np.array): Cluster centers, shape (n_clusters, n_features).
        U (np.array): Membership matrix, shape (n_samples, n_clusters).
        m (float): Fuzziness parameter (default is 2).

    Returns:
        float: Value of the fuzzy c-means objective function.
    """
    centers = np.array(centers)

    dist_sq = np.zeros((X.shape[0], centers.shape[0]))
    for j in range(centers.shape[0]):
        diff = X - centers[j]
        dist_sq[:, j] = np.sum(diff ** 2, axis=1)

    obj = np.sum((U ** m) * dist_sq)
    return obj


def find_optimal_clusters_fuzzy(X: pd.DataFrame, min_clusters=2, max_clusters=10, random_state=None, m=2):
    """
    Elbow method for fuzzy C-means with missing data imputation and objective function calculation.

    Parameters:
        X (pd.DataFrame): Input data with missing values.
        min_clusters (int): Minimum number of clusters.
        max_clusters (int): Maximum number of clusters.
        random_state (int): Seed for reproducibility.
        m (float): Fuzziness parameter (default is 2).

    Returns:
        int or None: Optimal number of clusters found by the elbow method.
    """
    objective_values = []
    k_values = list(range(min_clusters, max_clusters + 1))

    for k in k_values:
        np.random.seed(random_state)
        centers, u = fuzzy_c_means(X.values, n_clusters=k, m=m, random_state=random_state)

        obj = compute_fcm_objective(X, centers, u, m)
        objective_values.append(obj)

    kl = KneeLocator(k_values, objective_values, curve="convex", direction="decreasing")
    optimal_k = kl.elbow

    if optimal_k is None:
        return int((max_clusters + min_clusters) // 2)

    return int(optimal_k)


def impute_FCKI(X, X_train, centers, u_train, c, imputer, m, np_rng=None, random_state=42) -> np.ndarray:
    """
    Impute missing values using the FCKI method (FCM + KNN + Iterative Imputation).

    Parameters:
        X (pd.DataFrame): Data to impute.
        X_train (pd.DataFrame or None): Optional reference data.
        centers (np.ndarray): Cluster centers obtained from fuzzy c-means (shape: [n_clusters, n_features]).
        u_train (np.ndarray): Membership matrix for the training data (shape: [n_samples_train, n_clusters]).
        c (int): Optimal number of clusters used in fuzzy c-means.
        imputer: A fitted simple imputer used for the initial rough imputation
        m (float): Fuzziness parameter used in fuzzy c-means (m > 1).
        np_rng (np.random.RandomState or None): Optional NumPy random generator for reproducibility.
        random_state (int): Random seed used for KNN-based imputation and reproducibility.

    Returns:
        np.ndarray: Imputed dataset.
    """
    X_filled = imputer.transform(X)
    X_filled = pd.DataFrame(data=X_filled, columns=X.columns, index=X.index)
    membership_matrix = fcm_predict(X_filled.values, centers, m)
    fcm_labels_train = u_train.argmax(axis=1)
    fcm_labels_X = membership_matrix.argmax(axis=1)

    all_clusters = pd.DataFrame(columns=X.columns)

    for i in range(c):
        cluster_train_i = X_train[fcm_labels_train == i]
        cluster_X_i = X[fcm_labels_X == i]
        imputed_claster_X_I = impute_KI(cluster_X_i, cluster_train_i, np_rng, random_state)
        imputed_claster_X_I = pd.DataFrame(imputed_claster_X_I, columns=X.columns, index=cluster_X_i.index)
        if len(all_clusters) == 0:
            all_clusters = imputed_claster_X_I
        else:
            all_clusters = pd.concat([all_clusters, imputed_claster_X_I], axis=0)

    all_clusters = all_clusters.loc[~all_clusters.index.duplicated(keep='last')]

    all_clusters.sort_index(inplace=True)

    return all_clusters.to_numpy()<|MERGE_RESOLUTION|>--- conflicted
+++ resolved
@@ -123,7 +123,6 @@
             raise TypeError(f"Invalid type for tau: {type(tau).__name__}. Must be int or float.")
         if tau < 0:
             raise ValueError(f"Invalid value for tau: {tau}. Must be >= 0.")
-<<<<<<< HEAD
         
     if 'k' in params:
         k = params['k']
@@ -138,8 +137,6 @@
             raise TypeError(f"Invalid type for alpha: {type(alpha).__name__}. Must be int or float.")
         if not (0 < alpha <= 1):
             raise ValueError(f"Invalid value for alpha: {alpha}. Must be in range (0, 1].")
-=======
->>>>>>> 5de96aa6
 
 
 def euclidean_distance(a: np.ndarray, b: np.ndarray):
@@ -201,8 +198,6 @@
     return centers, u
 
 
-<<<<<<< HEAD
-=======
 def fuzzy_c_means_categorical(X: np.ndarray, n_clusters: int, m: float = 2.0, max_iter: int = 100, tol: float = 1e-5,
                               random_state=None):
     """
@@ -261,7 +256,6 @@
     return centers, u
 
 
->>>>>>> 5de96aa6
 def fcm_predict(X_new, centers, m=2.0):
     """
     Compute fuzzy membership matrix for new data points given cluster centers.
@@ -286,8 +280,6 @@
     return u_new
 
 
-<<<<<<< HEAD
-=======
 def rough_kmeans_from_fcm(X, memberships, center_init, wl=0.6, wb=0.4, tau=0.5, max_iter=100, tol=1e-4):
     """
     Rough K-Means
@@ -385,7 +377,6 @@
     return clusters
 
 
->>>>>>> 5de96aa6
 def get_neighbors(train: list[list[float]], test_row: list[float], k: int) -> list[list[float]]:
     """
     Returns the k closest rows in `train` to `test_row`
