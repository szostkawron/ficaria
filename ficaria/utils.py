import numpy as np
import pandas as pd
from kneed import KneeLocator
<<<<<<< HEAD
from sklearn.experimental import enable_iterative_imputer  # noqa: F401
from sklearn.impute import IterativeImputer

=======
from sklearn.experimental import enable_iterative_imputer
from sklearn.impute import IterativeImputer, SimpleImputer
from typing import Optional
from gower import gower_matrix
>>>>>>> ee82a18e


def split_complete_incomplete(X: pd.DataFrame):
    """
    Split the dataset into complete (no missing values) and incomplete (with missing values) objects.
    
    Parameters:
        X (pd.DataFrame): input data
    
    Returns:
        complete (pd.DataFrame), incomplete (pd.DataFrame)
    """
    complete = X.dropna()
    incomplete = X[X.isna().any(axis=1)]
    return complete, incomplete


def check_input_dataset(X, require_numeric=False, allow_nan=True, require_complete_rows=False, no_nan_rows=False):
    """
    Convert input to DataFrame and check the validity of the dataset

    Parameters:
        X (pd.DataFrame): input data
        require_numeric (bool): check if only numeric columns are present
        allow_nan (bool): allow nan values
        require_complete_rows (bool): check if complete rows are present
        no_nan_rows (bool): check if there are no nan rows are present

    Returns:
        pd.DataFrame: converted data
    """

    try:
        arr = np.asarray(X)
    except Exception:
        raise TypeError(
            "Invalid input: Expected a 2D structure such as a DataFrame, NumPy array, or similar tabular format")

    if arr.ndim != 2:
        raise ValueError("Invalid input: Expected a 2D structure")

    X = pd.DataFrame(X)

    if X.empty:
        raise ValueError("Invalid input: Input dataset is empty")

    complete_rows = X.dropna(how="any")
    if require_complete_rows and complete_rows.empty:
        raise ValueError("Invalid input: Input dataset contains no complete rows.")

    if require_numeric and not all(pd.api.types.is_numeric_dtype(dt) for dt in X.dtypes):
        raise TypeError("Invalid input: Input dataset contains not numeric values")

    if not allow_nan and X.isnull().values.any():
        raise ValueError("Invalid input: Input dataset contains missing values")

    if no_nan_rows:
        rows_all_nan = X.isnull().all(axis=1)
        if rows_all_nan.any():
            raise ValueError("Invalid input: Input dataset contains a row with only NaN values")

    return X


def validate_params(params):
    """
    Validate parameters.

    Parameters:
        params (dict): Dictionary of parameter names and values

    Raises:
        TypeError, ValueError: If any parameter is invalid.
    """

    if 'n_clusters' in params:
        n_clusters = params['n_clusters']
        if not isinstance(n_clusters, int):
            raise TypeError(f"Invalid type for n_clusters: {type(n_clusters).__name__}. Must be int.")
        if n_clusters < 1:
            raise ValueError(f"Invalid value for n_clusters: {n_clusters}. Must be >= 1.")

    if 'max_iter' in params:
        max_iter = params['max_iter']
        if not isinstance(max_iter, int):
            raise TypeError(f"Invalid type for max_iter: {type(max_iter).__name__}. Must be int.")
        if max_iter < 1:
            raise ValueError(f"Invalid value for max_iter: {max_iter}. Must be >= 1.")

    if 'random_state' in params:
        rs = params['random_state']
        if rs is not None and not isinstance(rs, int):
            raise TypeError(f"Invalid type for random_state: {type(rs).__name__}. Must be int or None.")

    if 'm' in params:
        m = params['m']
        if not isinstance(m, (int, float)):
            raise TypeError(f"Invalid type for m: {type(m).__name__}. Must be float.")
        if m <= 1.0:
            raise ValueError(f"Invalid value for m: {m}. Must be > 1.0.")

    if 'tol' in params:
        tol = params['tol']
        if not isinstance(tol, (int, float)):
            raise TypeError(f"Invalid type for tol: {type(tol).__name__}. Must be float.")
        if tol <= 0:
            raise ValueError(f"Invalid value for tol: {tol}. Must be > 0.")

    if 'wl' in params:
        wl = params['wl']
        if not isinstance(wl, (int, float)):
            raise TypeError(f"Invalid type for wl: {type(wl).__name__}. Must be int or float.")
        if wl <= 0 or wl > 1:
            raise ValueError(f"Invalid value for wl: {wl}. Must be in range (0, 1].")

    if 'wb' in params:
        wb = params['wb']
        if not isinstance(wb, (int, float)):
            raise TypeError(f"Invalid type for wb: {type(wb).__name__}. Must be int or float.")
        if wb < 0 or wb > 1:
            raise ValueError(f"Invalid value for wb: {wb}. Must be in range [0, 1].")

    if 'tau' in params:
        tau = params['tau']
        if not isinstance(tau, (int, float)):
            raise TypeError(f"Invalid type for tau: {type(tau).__name__}. Must be int or float.")
        if tau < 0:
            raise ValueError(f"Invalid value for tau: {tau}. Must be >= 0.")


def euclidean_distance(a: np.ndarray, b: np.ndarray):
    """
    Compute Euclidean distance between two vectors, ignoring NaNs.
    
    Parameters:
        a, b (np.ndarray): input vectors
    
    Returns:
        float: Euclidean distance
    """
    mask = ~np.isnan(a) & ~np.isnan(b)
    return np.linalg.norm(a[mask] - b[mask])


def fuzzy_c_means(X: np.ndarray, n_clusters: int, m: float = 2.0, max_iter: int = 100, tol: float = 1e-5,
                  random_state=None):
    """
    Fuzzy C-Means clustering algorithm.

    Parameters:
        X (np.ndarray): data matrix (n_samples x n_features)
        n_clusters (int): number of clusters
        v (float): fuzziness parameter (>1)
        max_iter (int): maximum number of iterations
        tol (float): convergence tolerance
        random_state (int): random seed

    Returns:
        centers (np.ndarray): cluster centers
        u (np.ndarray): membership matrix (n_samples x n_clusters)
    """
    if isinstance(X, pd.DataFrame):
        X = X.to_numpy()

    n_samples, n_features = X.shape

    rng = np.random.default_rng(random_state)
    u = rng.random((n_samples, n_clusters))
    u = u / np.sum(u, axis=1, keepdims=True)

    for iteration in range(max_iter):
        u_old = u.copy()

        uv = u ** m
        centers = (uv.T @ X) / np.sum(uv.T, axis=1)[:, None]

        dist = np.zeros((n_samples, n_clusters))
        for j in range(n_clusters):
            dist[:, j] = np.linalg.norm(X - centers[j], axis=1)
        dist = np.fmax(dist, 1e-10)

        u = 1 / np.sum((dist[:, :, None] / dist[:, None, :]) ** (2 / (m - 1)), axis=2)

        if np.linalg.norm(u - u_old) < tol:
            break

    return centers, u


def rough_kmeans_from_fcm(X, memberships, center_init, wl=0.6, wb=0.4, tau=0.5, max_iter=100, tol=1e-4):
    """
    Rough K-Means
    Applied after FCM clustering (using its centroids as initialization).
    Each cluster is represented by a lower and an upper approximation, allowing
    samples in boundary regions to belong to multiple clusters when uncertainty exists.
    The algorithm starts from FCM centroids and iteratively updates cluster centers
    using weighted means of lower and boundary regions.

    Parameters:
        X (np.ndarray): data matrix (n_samples x n_features)
        memberships (np.ndarray): Membership matrix from FCM (n_samples, n_clusters)
        center_init (np.ndarray): Initial cluster centers (n_clusters x n_features) - output of FCM
        wl (float): weight for the lower approximation
        wb (float): weight for the boundary region
        tau (float): threshold controlling assignment of samples to lower or boundary regions
        max_iter (int): maximum number of iterations for updating cluster centers
        tol (float): Convergence tolerance; the algorithm stops if the shift in cluster centers is below this threshold.

    Returns:
        list of tuples: Each tuple represents one cluster and contains:
            - lower (np.ndarray): Samples in the lower approximation of the cluster.
            - upper (np.ndarray): Samples in the upper (boundary) approximation.
            - center (np.ndarray): Final cluster center vector.
    """

    if isinstance(X, pd.DataFrame):
        X = X.to_numpy()

    n_samples = X.shape[0]
    n_clusters = center_init.shape[0]
    centers = center_init.copy()

    lower_sets = [[] for _ in range(n_clusters)]
    upper_sets = [[] for _ in range(n_clusters)]

    init_labels = np.argmax(memberships, axis=1)
    for i, lbl in enumerate(init_labels):
        lower_sets[lbl].append(i)
        upper_sets[lbl].append(i)

    for iteration in range(max_iter):

        new_centers = np.zeros_like(centers)
        for k in range(n_clusters):
            lower_idx = lower_sets[k]
            upper_idx = upper_sets[k]
            boundary_idx = list(set(upper_idx) - set(lower_idx))

            if len(lower_idx) == 0:
                new_centers[k] = centers[k]
                continue

            lower_mean = np.mean(X[lower_idx], axis=0)

            if len(boundary_idx) > 0:
                boundary_mean = np.mean(X[boundary_idx], axis=0)
                new_centers[k] = wl * lower_mean + wb * boundary_mean
            else:
                new_centers[k] = lower_mean

        new_lower_sets = [[] for _ in range(n_clusters)]
        new_upper_sets = [[] for _ in range(n_clusters)]

        for i, x in enumerate(X):
            distances = np.array([euclidean_distance(x, c) for c in new_centers])
            h = np.argmin(distances)
            dmin = distances[h]

            new_upper_sets[h].append(i)

            for k in range(n_clusters):
                if k != h and (distances[k] - dmin) <= tau:
                    new_upper_sets[k].append(i)

            count_upper = sum([i in new_upper_sets[k] for k in range(n_clusters)])
            if count_upper == 1:
                new_lower_sets[h].append(i)

        shift = np.linalg.norm(new_centers - centers)

        if shift < tol:
            break

        centers = new_centers
        lower_sets = new_lower_sets
        upper_sets = new_upper_sets

    clusters = []
    for k in range(n_clusters):
        lower = X[lower_sets[k]] if len(lower_sets[k]) > 0 else np.array([])
        upper = X[upper_sets[k]] if len(upper_sets[k]) > 0 else np.array([])
        clusters.append((lower, upper, centers[k]))

    return clusters
  
  def fuzzy_c_means_categorical(X: np.ndarray, n_clusters: int, m: float = 2.0, max_iter: int = 100, tol: float = 1e-5,
                              random_state=None):
    """
    Fuzzy C-Means clustering algorithm for data that contains categorical variables.

    Parameters:
        X (np.ndarray): data matrix (n_samples x n_features)
        n_clusters (int): number of clusters
        m (float): fuzziness parameter (>1)
        max_iter (int): maximum number of iterations
        tol (float): convergence tolerance
        random_state (int): random seed

    Returns:
        centers (np.ndarray): cluster centers
        u (np.ndarray): membership matrix (n_samples x n_clusters)
    """
    X = pd.DataFrame(X)

    n_samples, n_features = X.shape

    rng = np.random.default_rng(random_state)
    u = rng.random((n_samples, n_clusters))
    u = u / np.sum(u, axis=1, keepdims=True)

    is_numeric = X.apply(pd.api.types.is_numeric_dtype)

    for iteration in range(max_iter):
        u_old = u.copy()
        uv = u ** m
        centers = pd.DataFrame(index=range(n_clusters), columns=X.columns)

        for col_name in X.columns:
            col = X[col_name]
            if is_numeric[col_name]:
                for k in range(n_clusters):
                    centers.at[k, col_name] = np.sum(uv[:, k] * col.values) / np.sum(uv[:, k])
            else:
                values, counts = np.unique(col, return_counts=True)
                for k in range(n_clusters):
                    weights = np.array([np.sum(uv[col == val, k]) for val in values])

                    centers.at[k, col_name] = values[np.argmax(weights)]

        combined = pd.concat([X, centers], ignore_index=True)
        dist_matrix = gower_matrix(combined)
        dist = dist_matrix[:n_samples, n_samples:]

        dist = np.fmax(dist, 1e-10)

        u = 1 / np.sum((dist[:, :, None] / dist[:, None, :]) ** (2 / (m - 1)), axis=2)

        if np.linalg.norm(u - u_old) < tol:
            break

    return centers, u


def fcm_predict(X_new, centers, m=2.0):
    """
    Compute fuzzy membership matrix for new data points given cluster centers.

    Parameters:
        X_new (np.ndarray): New data to classify (n_samples x n_features).
        centers (np.ndarray): Cluster centers obtained from Fuzzy C-Means (n_clusters x n_features).
        m (float): Fuzziness parameter (>1), typically same as used in training.

    Returns:
        u_new (np.ndarray): Membership matrix for new samples (n_samples x n_clusters),
                            where each row sums to 1.
    """
    n_samples = X_new.shape[0]
    n_clusters = centers.shape[0]
    dist = np.zeros((n_samples, n_clusters))
    for j in range(n_clusters):
        dist[:, j] = np.linalg.norm(X_new - centers[j], axis=1)
    dist = np.fmax(dist, 1e-10)

    u_new = 1 / np.sum((dist[:, :, None] / dist[:, None, :]) ** (2 / (m - 1)), axis=2)
    return u_new


def get_neighbors(train: list[list[float]], test_row: list[float], k: int) -> list[list[float]]:
    """
    Returns the k closest rows in `train` to `test_row`
    using Euclidean distance (ignores NaNs).

    Parameters:
        train (list[list[float]]): Training data.
        test_row (list[float]): Query point.
        k (int): Number of neighbors to return.
    Returns:
        list: Closest k rows from `train`.
    """
    test = np.array(test_row)
    distances = list()
    for train_row in train:
        dist = np.sqrt(np.nansum((test - np.array(train_row)) ** 2))
        distances.append((train_row, dist))
    distances.sort(key=lambda tup: tup[1])
    neighbors = list()
    for i in range(k):
        neighbors.append(distances[i][0])
    return neighbors


def find_best_k(St: pd.DataFrame, random_col: int, original_value: float, max_iter: int = 30) -> int:
    """
    Select the optimal number of neighbors (k) that minimizes RMSE
    when imputing a masked value in a selected column.

    Parameters:
        St (pd.DataFrame): Data with last row partially masked.
        random_col (int): Index of the masked column.
        original_value (float): True value before masking.
        max_iter (int): Maximum number of iterations (default is 30).

    Returns:
        int: Best value of k.
    """
    n = len(St)
    if n <= 1:
        return 1

    xi = St.iloc[-1].to_numpy()
    St_without_xi = St.iloc[:-1].to_numpy()

    distances = [euclidean_distance(xi, row) for row in St_without_xi]
    sorted_indices = np.argsort(distances)
    sorted_rows = St_without_xi[sorted_indices]

    max_k = min(n - 1, max_iter)
    k_values = range(1, max_k + 1)
    rmse_list = []

    for k in k_values:
        top_k_rows = sorted_rows[:k]
        col_values = top_k_rows[:, random_col]
        col_values = col_values[~np.isnan(col_values)]

        if len(col_values) > 0:
            mean_value = np.mean(col_values)
            rmse = np.sqrt((mean_value - original_value) ** 2)
        else:
            rmse = np.inf
        rmse_list.append(rmse)

    best_k = k_values[np.argmin(rmse_list)]
    return best_k


def impute_KI(X: pd.DataFrame, X_train: Optional[pd.DataFrame] = None, np_rng: Optional[np.random.RandomState] = None,
              random_state: int = 42, max_iter: int = 30) -> pd.DataFrame:
    """
    Impute missing values using the KI method (KNN + Iterative Imputation).

    Parameters:
        X (pd.DataFrame): Data to impute.
        X_train (pd.DataFrame): Optional reference data (default is None).
        np_rng (np.random.RandomState): Random generator for reproducibility (default is None).
        random_state (int): Random state for reproducibility (default is 42).
        max_iter (int): Maximum number of iterations (default is 30).

    Returns:
        pd.DataFrame: Imputed dataset (same shape and index as X).
    """
    if np_rng is None:
        np_rng = np.random.RandomState()

    X_incomplete_rows = X.copy()
    X_mis = X_incomplete_rows[X_incomplete_rows.isnull().any(axis=1)]

    if X_train is not None and not X.equals(X_train):
        X_safe = X.copy()
        X_train_safe = X_train.copy()

        X_safe_reset = X_safe.reset_index(drop=True)
        X_train_safe_reset = X_train_safe.reset_index(drop=True)

        all_data = pd.concat([X_safe_reset, X_train_safe_reset], axis=0, ignore_index=True)
        index_map = dict(zip(X.index, range(len(X))))
    else:
        all_data = X.reset_index(drop=True).copy()
        index_map = dict(zip(X.index, range(len(X))))

    mis_idx = X_mis.index.to_numpy()
    imputed_values = []

    for idx in mis_idx:
        xi = X_incomplete_rows.loc[idx]

        A_mis = [col for col in X.columns if pd.isnull(xi[col])]

        P = all_data.dropna(subset=A_mis)
        if P.empty:
            raise ValueError(f"Invalid input: No rows with valid values found in columns: {A_mis}")

        P_ext = np.vstack([P.to_numpy(), xi.to_numpy()])

        St = P_ext.copy()
        St_Complete_Temp = St.copy()

        A_r = np_rng.randint(0, St_Complete_Temp.shape[1])
        AV = St_Complete_Temp[-1, A_r]
        while np.isnan(AV):
            A_r = np_rng.randint(0, St_Complete_Temp.shape[1])
            AV = St_Complete_Temp[-1, A_r]
        St[-1, A_r] = np.NaN

        k = find_best_k(pd.DataFrame(St, columns=X.columns), A_r, AV, max_iter)

        xi_from_Pt = P_ext[-1, :].tolist()
        Pt_without_xi = P_ext[:-1, :].tolist()

        neighbors_xi = get_neighbors(Pt_without_xi, xi_from_Pt, k)
        S = np.vstack([neighbors_xi, xi.to_numpy()])

        imputer = IterativeImputer(random_state=random_state, max_iter=max_iter)
        S_filled_EM = imputer.fit_transform(S)

        xi_imputed = S_filled_EM[-1, :]
        imputed_values.append(xi_imputed)

        if idx in index_map:
            all_data.iloc[index_map[idx]] = xi_imputed

    if imputed_values:
        X_incomplete_rows.loc[mis_idx, :] = np.vstack(imputed_values)

    return X_incomplete_rows


def compute_fcm_objective(X: np.ndarray, centers: np.ndarray, u: np.ndarray, m: float = 2):
    """
    Compute the fuzzy c-means objective function value.

    Parameters:
        X (np.array): Data points, shape (n_samples, n_features).
        centers (np.array): Cluster centers, shape (n_clusters, n_features).
        u (np.array): Membership matrix, shape (n_samples, n_clusters).
        m (float): Fuzziness parameter (default is 2).

    Returns:
        float: Value of the fuzzy c-means objective function.
    """
    centers = np.array(centers)

    dist_sq = np.zeros((X.shape[0], centers.shape[0]))
    for j in range(centers.shape[0]):
        diff = X - centers[j]
        dist_sq[:, j] = np.sum(diff ** 2, axis=1)

    obj = np.sum((u ** m) * dist_sq)
    return obj


def find_optimal_clusters_fuzzy(X: pd.DataFrame, min_clusters: int = 2, max_clusters: int = 10,
                                random_state: Optional[int] = None, m: float = 2):
    """
    Elbow method for fuzzy C-means with missing data imputation and objective function calculation.

    Parameters:
        X (pd.DataFrame): Input data with missing values.
        min_clusters (int): Minimum number of clusters (default is 2).
        max_clusters (int): Maximum number of clusters (default is 10).
        random_state (int): Seed for reproducibility (default is None).
        m (float): Fuzziness parameter (default is 2).

    Returns:
        int or None: Optimal number of clusters found by the elbow method.
    """

    objective_values = []
    k_values = list(range(min_clusters, max_clusters + 1))

    sample_size = min(len(X), 10000)
    X_sampled = X.sample(n=sample_size, random_state=random_state)

    for k in k_values:
        centers, u = fuzzy_c_means(X_sampled.values, n_clusters=k, m=m, random_state=random_state)

        obj = compute_fcm_objective(X_sampled.to_numpy(), centers, u, m)
        objective_values.append(obj)

    kl = KneeLocator(k_values, objective_values, curve="convex", direction="decreasing")
    optimal_k = kl.elbow

    if optimal_k is None:
        return int((max_clusters + min_clusters) // 2)
    return int(optimal_k)


def impute_FCKI(X: pd.DataFrame, X_train: pd.DataFrame, centers: np.ndarray, u_train: np.ndarray, c: int,
                imputer: SimpleImputer, m: float = 2, np_rng: Optional[np.random.RandomState] = None,
                random_state: Optional[int] = None, max_iter: int = 30) -> pd.DataFrame:
    """
    Impute missing values using the FCKI method (FCM + KNN + Iterative Imputation).

    Parameters:
        X (pd.DataFrame): Data to impute.
        X_train (pd.DataFrame or None): Optional reference data.
        centers (np.ndarray): Cluster centers obtained from fuzzy c-means (shape: [n_clusters, n_features]).
        u_train (np.ndarray): Membership matrix for the training data (shape: [n_samples_train, n_clusters]).
        c (int): Optimal number of clusters used in fuzzy c-means.
        imputer (SimpleImputer): A fitted simple imputer used for the initial rough imputation
        m (float): Fuzziness parameter used in fuzzy c-means (m > 1) (default is 2).
        np_rng (np.random.RandomState or None): Optional NumPy random generator for reproducibility (default is None).
        random_state (int): Random seed used for KNN-based imputation and reproducibility (default is 42).
        max_iter (int): Maximum number of iterations (default is 30).

    Returns:
        np.ndarray: Imputed dataset.
    """
    X_filled = imputer.transform(X)
    X_filled = pd.DataFrame(data=X_filled, columns=X.columns, index=X.index)
    membership_matrix = fcm_predict(X_filled.values, centers, m)
    fcm_labels_train = u_train.argmax(axis=1)
    fcm_labels_X = membership_matrix.argmax(axis=1)

    all_clusters = pd.DataFrame(columns=X.columns)

    for i in range(c):
        cluster_train_i = X_train[fcm_labels_train == i]
        cluster_X_i = X[fcm_labels_X == i]
        imputed_cluster_X_I = impute_KI(cluster_X_i, cluster_train_i, np_rng, random_state, max_iter)
        imputed_cluster_X_I = pd.DataFrame(imputed_cluster_X_I, columns=X.columns, index=cluster_X_i.index)
        if len(all_clusters) == 0:
            all_clusters = imputed_cluster_X_I
        else:
            all_clusters = pd.concat([all_clusters, imputed_cluster_X_I], axis=0)

    all_clusters = all_clusters.loc[~all_clusters.index.duplicated(keep='last')]

    all_clusters.sort_index(inplace=True)

    return all_clusters<|MERGE_RESOLUTION|>--- conflicted
+++ resolved
@@ -1,16 +1,10 @@
 import numpy as np
 import pandas as pd
 from kneed import KneeLocator
-<<<<<<< HEAD
-from sklearn.experimental import enable_iterative_imputer  # noqa: F401
-from sklearn.impute import IterativeImputer
-
-=======
 from sklearn.experimental import enable_iterative_imputer
 from sklearn.impute import IterativeImputer, SimpleImputer
 from typing import Optional
 from gower import gower_matrix
->>>>>>> ee82a18e
 
 
 def split_complete_incomplete(X: pd.DataFrame):
