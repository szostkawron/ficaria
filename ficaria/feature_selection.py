import numpy as np
import pandas as pd
<<<<<<< HEAD
from typing import Optional, Union, List, Tuple, Dict, Any

from sklearn.base import BaseEstimator, TransformerMixin, clone
from sklearn.preprocessing import LabelEncoder, MinMaxScaler
from sklearn.model_selection import train_test_split
from sklearn.metrics import accuracy_score
=======
from sklearn.base import BaseEstimator, TransformerMixin
from sklearn.model_selection import train_test_split
from sklearn.metrics import accuracy_score
from sklearn.preprocessing import MinMaxScaler
from typing import List, Dict, Tuple, Optional, Any
from .utils import *
>>>>>>> 0f3cdf5d

from .utils import check_input_dataset

<<<<<<< HEAD
=======
# --------------------------------------
# FuzzyGranularitySelector
# --------------------------------------
class FuzzyImplicationGranularityFeatureSelection(BaseEstimator, TransformerMixin):
    def __init__(self, classifier, eps: float = 0.1, d: int = 100, sigma: int = 3):
        """
        Initialize FIGFS feature selection
>>>>>>> 0f3cdf5d

class FuzzyGranularitySelector(BaseEstimator, TransformerMixin):
    """
    Fuzzy Implication Granularity Feature Selection (FIGFS).

    Selects an optimal feature subset using a fuzzy-implication-based
    granularity similarity framework. Compatible with scikit-learn
    classifiers.

    Parameters
    ----------
    classifier : sklearn-like estimator
        Base classifier implementing fit/predict.

    eps : float, default=0.5
        Controls fuzzy radius normalization (> 0).

    d : int, default=3
        Maximum number of features to consider (> 0).

    sigma : int, default=10
        Similarity scaling factor (1 <= sigma <= 100).

    random_state : int or None, default=None
        Random seed for reproducibility.

    Attributes
    ----------
    S : list of int
        Feature ordering after FIGFS fitting.

    S_opt : list of int
        Subset of optimal features chosen after transform().

    acc_list : list of float
        Accuracies per step of feature subset selection.

    _fitted_columns : list
        Column names used during fit().
    """

    def __init__(
        self,
        classifier,
        eps: float = 0.5,
        d: int = 3,
        sigma: int = 10,
        random_state: Optional[int] = None,
    ):
        if not hasattr(classifier, "fit") or not hasattr(classifier, "predict"):
            raise ValueError("Classifier must implement fit() and predict().")
        if not isinstance(eps, (int, float)) or eps <= 0:
            raise ValueError("eps must be a positive number.")
        if not isinstance(d, int) or d <= 0:
            raise ValueError("d must be a positive integer.")
        if not isinstance(sigma, int) or not (1 <= sigma <= 100):
            raise ValueError("sigma must be an integer in [1, 100].")
        if random_state is not None and not isinstance(random_state, int):
            raise ValueError("random_state must be an integer or None.")

        self.classifier = classifier
        self.eps = float(eps)
        self.d = int(d)
        self.sigma = int(sigma)
        self.random_state = random_state

        self.S: Optional[List[int]] = None
        self.S_opt: Optional[List[int]] = None
        self.acc_list: List[float] = []
        self._fitted_columns: Optional[List[str]] = None
        self._label_encoders: Dict[str, LabelEncoder] = {}

        self.C: Dict[int, Tuple[str, str]] = {}
        self.U: Optional[pd.DataFrame] = None
        self.target_name: str = "target"
        self._delta_cache: Dict[Any, Any] = {}
        self._entropy_cache: Dict[Any, Any] = {}
        self.D: Tuple[int, str] = (0, self.target_name)
        self.n: int = 0
        self.m: int = 0
        self.fuzzy_adaptive_neighbourhood_radius: Dict[int, Optional[float]] = {}
        self.similarity_matrices: Dict[int, np.ndarray] = {}
        self.D_partition: Dict[Any, pd.DataFrame] = {}

    def fit(
        self,
        X: Union[pd.DataFrame, np.ndarray, List[List[Any]]],
        y: Optional[Union[pd.Series, np.ndarray, pd.DataFrame]] = None,
    ):
        """
        Fit the FIGFS algorithm on the dataset and determine the optimal feature subset.

        Parameters
        ----------
        X : DataFrame, ndarray, or list of lists
            Feature matrix.
        y : Series, ndarray, DataFrame, or None, default=None
            Target variable. If None, runs in unsupervised mode.

        Returns
        -------
        self : object
            Fitted instance with selected optimal features in self.S_opt.
        """
        X = check_input_dataset(X, allow_nan=False)

        if y is not None and isinstance(y, (np.ndarray, pd.Series, pd.DataFrame)) and len(y) != len(X):
            raise ValueError("X and y must have the same number of rows.")

        if y is None:
            y_ser = pd.Series(np.zeros(len(X), dtype=int), name=self.target_name)
        elif isinstance(y, pd.DataFrame):
            y_ser = y.iloc[:, 0]
        else:
            y_ser = pd.Series(y).reset_index(drop=True)
            y_ser.name = self.target_name

        self._fitted_columns = list(X.columns)
        self.C = {
            idx: (col, "numeric" if pd.api.types.is_numeric_dtype(X[col]) else "nominal")
            for idx, col in enumerate(X.columns)
        }
        self.m = len(self.C)

        # --- Obliczanie promienia sąsiedztwa fuzzy ---
        self.fuzzy_adaptive_neighbourhood_radius = {}
        for col_idx, (col_name, col_type) in self.C.items():
            if col_type == "numeric":
                std_val = float(X[col_name].std(ddof=0))
                self.fuzzy_adaptive_neighbourhood_radius[col_idx] = std_val / self.eps if self.eps != 0 else 0.0
            else:
                self.fuzzy_adaptive_neighbourhood_radius[col_idx] = None

        # --- Dane wewnętrzne ---
        self.U = X.copy()
        self.U[self.target_name] = y_ser.values
        self.n = len(self.U)

        rng = np.random.default_rng(self.random_state)
        take = min(self.d, len(X.columns))
        perm = list(rng.permutation(len(X.columns)))
        self.S = perm[:take]

        self._delta_cache = {}
        self._entropy_cache = {}
        self.D = (len(X.columns), self.target_name)
        self.D_partition = self._create_partitions()

        # --- Label encoders dla nominalnych cech ---
        self._label_encoders = {}
        X_encoded = X.copy()
        for _, (col, col_type) in self.C.items():
            if col_type == "nominal":
                le = LabelEncoder()
                X_encoded[col] = le.fit_transform(X_encoded[col])
                self._label_encoders[col] = le

        # --- Wybór optymalnego podzbioru cech (logika przeniesiona z transform) ---
        self.acc_list = []
        best_acc = -np.inf
        S_opt: Optional[List[int]] = None

        for i in range(1, len(self.S) + 1):
            subset = self.S[:i]
            cols = [self.C[j][0] for j in subset]

            model = clone(self.classifier)
            if hasattr(model, "random_state"):
                try:
                    model.set_params(random_state=self.random_state)
                except Exception:
                    pass

            X_sub = X_encoded[cols]
            y_sub = self.U[self.target_name]

            stratify_y = y_sub if len(np.unique(y_sub)) > 1 else None

            X_train, X_test, y_train, y_test = train_test_split(
                X_sub,
                y_sub,
                test_size=0.3,
                random_state=self.random_state,
                stratify=stratify_y,
            )

            scaler = MinMaxScaler()
            num_cols = X_train.select_dtypes(include=["number"]).columns
            if len(num_cols) > 0:
                X_train.loc[:, num_cols] = scaler.fit_transform(X_train[num_cols])
                X_test.loc[:, num_cols] = scaler.transform(X_test[num_cols])

            model.fit(X_train, y_train)
            y_pred = model.predict(X_test)
            acc = accuracy_score(y_test, y_pred)
            self.acc_list.append(acc)

            if acc > best_acc:
                best_acc = acc
                S_opt = subset

        self.S_opt = S_opt if S_opt is not None else list(self.S)

        return self


    def transform(self, X: Union[pd.DataFrame, np.ndarray, List[List[Any]]]) -> pd.DataFrame:
        """
        Transform input dataset using selected optimal feature subset.

        Parameters
        ----------
        X : DataFrame, ndarray, or list of lists
            Input data with same structure as used in fit().

        Returns
        -------
        DataFrame
            Reduced dataset with optimal features.
        """

        if self.S is None:
            raise RuntimeError("You must call fit() before transform().")

        X = check_input_dataset(X, allow_nan=False)

        if self._fitted_columns is None:
            raise RuntimeError("fit() must be called before transform().")
        if list(X.columns) != self._fitted_columns:
            raise ValueError("Input X columns differ from those used in fit().")

        X_transformed = X.copy()
        for _, (col, col_type) in self.C.items():
            if col_type == "nominal":
                le = self._label_encoders.get(col)
                if le is None:
                    raise RuntimeError(f"Label encoder for column '{col}' not found. Ensure fit() was called first.")
                X_transformed[col] = le.transform(X_transformed[col])

        selected_indices = self.S_opt if hasattr(self, "S_opt") and self.S_opt is not None else self.S
        final_cols = [self.C[idx][0] for idx in selected_indices]

        return X_transformed[final_cols].copy()



    def _calculate_similarity_matrix_for_df(self, col_index: int, df: pd.DataFrame) -> np.ndarray:
        """
        Compute fuzzy similarity matrix for a single column (numeric or categorical),
        working correctly in both global and local contexts.

        Parameters
        ----------
        col_index : int
            Column index (can refer to position in df or in self.C).
        df : pd.DataFrame
            DataFrame containing the data (global or local context).

        Returns
        -------
        np.ndarray
            n x n fuzzy similarity matrix.
        """
        # Pobierz nazwę i typ kolumny
        if isinstance(self.C, list) and col_index < len(self.C):
            col_name, col_type = self.C[col_index]
        else:
            col_name = df.columns[col_index]
            dtype = df[col_name].dtype
            col_type = 'numeric' if np.issubdtype(dtype, np.number) else 'categorical'

        vals = df[col_name].values
        n = len(df)
        mat = np.zeros((n, n), dtype=float)

        if col_type == 'numeric':
            sd = float(df[col_name].std(ddof=0)) if n > 1 else 0.0
            denom = 1.0 + sd

            radius = getattr(self, "fuzzy_adaptive_neighbourhood_radius", {}).get(col_index, None)

            for i in range(n):
                diff = np.abs(vals[i] - vals)
                sim = 1.0 - (diff / denom)
                sim = np.clip(sim, 0.0, 1.0)

                if radius is None:
                    mat[i, :] = sim
                else:
                    thresh = 1.0 - radius
                    mat[i, :] = np.where(sim >= thresh, sim, 0.0)
        else:  # categorical
            for i in range(n):
                mat[i, :] = (vals[i] == vals).astype(float)

        return mat
    

    def _calculate_delta_for_column_subset(self, row_index: int, B: List[int], df: Optional[pd.DataFrame] = None) -> Tuple[np.ndarray, float]:
        """
        Calculate granule membership vector and size for a given row and subset of features.

        Parameters
        ----------
        row_index : int
            Row index in the DataFrame.
        B : List[int]
            List of column indices representing feature subset.
        df : Optional[pd.DataFrame]
            Local DataFrame context. If None, use global self.U.

        Returns
        -------
        Tuple[np.ndarray, float]
            Tuple containing granule_vector and size
        """
        if df is None:
            df = self.U
            use_global = True
        else:
            df = df.reset_index(drop=True).copy()
            use_global = False

        key = (tuple(B), int(row_index), 'global' if use_global else ('local', id(df)))
        if key in self._delta_cache:
            return self._delta_cache[key]

        mats = []

        for col_index in B:
            if df.columns[col_index] == self.D[0]:
                y_vals = self.U[self.target_name].values
                current_class = y_vals[row_index]
                vec = (y_vals == current_class).astype(float)
            else:
                col_name = df.columns[col_index]
                if use_global:
                    mat = self.similarity_matrices.get(col_name)
                    if mat is None:
                        mat = self._calculate_similarity_matrix_for_df(col_index, df)
                        self.similarity_matrices[col_name] = mat
                else:
                    mat = self._calculate_similarity_matrix_for_df(col_index, df)

                vec = mat[row_index, :].astype(float)

            mats.append(vec)

        if len(mats) == 0:
            granule = np.zeros(len(df), dtype=float)
        else:
            granule = np.minimum.reduce(mats)

        size = float(np.sum(granule))
        self._delta_cache[key] = (granule, size)
        return granule, size



    def _calculate_multi_granularity_fuzzy_implication_entropy(self, B: List[int], type: str = 'basic', T: Optional[List[int]] = None)-> float:
        """
        Measure the uncertainty or fuzziness of information granules
        formed by a subset of features B, optionally conditioned on another subset T.

        Parameters
        ----------
        B : List[int]
            Feature subset indices.
        type : str
            Entropy type ('basic', 'conditional', 'joint', 'mutual').
        T : Optional[List[int]]
            Optional secondary feature subset for conditional/mutual entropy.

        Returns
        -------
        float
            Entropy value of the subset.
        """
        B_tuple = tuple(B) if B is not None else ()
        T_tuple = tuple(T) if T is not None else ()

        key = (B_tuple, type, T_tuple)
        if key in self._entropy_cache:
            return self._entropy_cache[key]

        res = 0.0

        if len(B_tuple) == 0:
            return 0.0

        for i in range(self.n):
            delta_B_size = self._calculate_delta_for_column_subset(i, B_tuple)[1]
            delta_T_size = self._calculate_delta_for_column_subset(i, T_tuple)[1] if len(T_tuple) > 0 else 0.0

            if type == 'basic':
                res += (1.0 - delta_B_size / max(self.n, 1.0))
            elif type == 'conditional':
                res += max(delta_B_size, delta_T_size) - delta_B_size
            elif type == 'joint':
                res += 1.0 + max(delta_B_size, delta_T_size) / max(self.n,1.0) - (delta_B_size + delta_T_size) / max(self.n,1.0)
            else:
                res += 1.0 - max(delta_B_size, delta_T_size) / max(self.n,1.0)

        if type == 'conditional':
            out = res / (self.n ** 2 if self.n > 0 else 1.0)
        else:
            out = res / max(self.n, 1.0)

        self._entropy_cache[key] = out
        return out
    
    def _granular_consistency_of_B_subset(self, B: list) -> float:
        """
        Measure how well a subset of features B preserves the structure of the target variable D in terms of fuzzy information granules.

        Parameters
        ----------
        B : list
            List of feature indices representing the subset B.

        Returns
        -------
        float
            Granularity consistency score in the range [0,1], where 1 indicates perfect
            consistency (granules align exactly with the target classes) and 0 indicates
            maximum inconsistency.
        """
        total = 0.0
        y_vals = self.U.iloc[:, self.D[0]].values
        
        for i in range(self.n):
            delta_b_vec = np.array(self._calculate_delta_for_column_subset(i, B)[0])
            
            if np.issubdtype(y_vals.dtype, np.number):
                target_vec = np.zeros(self.n)
                target_vec[i] = 1
            else:
                target_vec = (y_vals == y_vals[i]).astype(float)
            
            delta_B_minus_D = np.maximum(0, delta_b_vec - target_vec)
            D_minus_delta_B = np.maximum(0, target_vec - delta_b_vec)
            
            diff_norm = np.sum(delta_B_minus_D + D_minus_delta_B) / self.n
            score_i = 1.0 - diff_norm
            
            total += score_i
        
        return total / self.n


    def _local_granularity_consistency_of_B_subset(self, B: List[int]) -> float:
        """
        Evaluates how consistent the fuzzy granules of B are within each
        class-specific partition of the dataset.

        Parameters
        ----------
        B : List[int]
            List of feature subset indices.

        Returns
        -------
        float
            Average local granularity consistency across all partitions.
        """
        total = 0.0
        K = len(self.D_partition)

        for key, df_part in self.D_partition.items():
            df_local = df_part.reset_index(drop=True)
            part_n = len(df_local)
            res = 0.0
            for i_local in range(part_n):
                _, delta_df_size = self._calculate_delta_for_column_subset(i_local, B, df=df_local)
                row_series = df_local.iloc[i_local]
                mask = np.all(self.U[df_local.columns].values == row_series.values, axis=1)
                if not np.any(mask):
                    ratio = 1.0
                else:
                    global_idx = np.where(mask)[0][0]
                    _, delta_U_size = self._calculate_delta_for_column_subset(int(global_idx), B, df=None)
                    ratio = delta_df_size / delta_U_size
                res += ratio
            total += (res / part_n)
        return total / K

    def _create_partitions(self) -> Dict[Any, pd.DataFrame]:
        """
        Partition the dataset into subsets according to target values.

        Returns
        -------
        Dict[Any, pd.DataFrame]
            Dictionary mapping each target class value to a sub-DataFrame
            containing only the objects belonging to that class.
        """
        partitions = {}
        target_col = self.target_name
        vals = self.U[target_col].unique()
        for v in vals:
            partitions[v] = self.U[self.U[target_col] == v].reset_index(drop=True).copy()
        return partitions


    def _FIGFS_algorithm(self):
        """
        Execute the Fuzzy Implication Granularity-based Feature Selection (FIGFS) algorithm.

        FIGFS iteratively selects features that maximize granularity consistency
        and minimize redundancy.

        Returns
        -------
        List[int]
            Ordered list of selected feature indices according to the FIGFS algorithm.
            The order reflects the importance of the features.
        """
        B = list(self.C.keys())
        S = []
        cor_list = []
        for col_index in B:
            cor = self._granular_consistency_of_B_subset([col_index]) + self._local_granularity_consistency_of_B_subset([col_index])
            cor_list.append(cor)

        cor_arr = np.asarray(cor_list, dtype=float)
        best = np.where(cor_arr == cor_arr.max())[0]
        c1 = int(best[0])

        S.append(c1)
        B.remove(c1)

        if self.m < self.d:
            while len(B) > 0:
                J_list = []
                for col_index in B:
                    sim = 0
                    for s_index in S:
                        fimi_d_cv = self._calculate_multi_granularity_fuzzy_implication_entropy([self.D[0]], type='mutual' , T=[col_index])
                        fimi_cv_cu = self._calculate_multi_granularity_fuzzy_implication_entropy([col_index], type='mutual' , T=[s_index])
                        fimi_cd = self._calculate_multi_granularity_fuzzy_implication_entropy([col_index], type='mutual' , T=[self.D[0], s_index])
                        sim += fimi_d_cv + fimi_cv_cu - fimi_cd
                    sim = sim / len(S)

                    l = S + [col_index]
                    W =  1 + (self._calculate_multi_granularity_fuzzy_implication_entropy(S, type='conditional' , T=[self.D[0]]) - self._calculate_multi_granularity_fuzzy_implication_entropy(S, type='conditional' , T=l)) / (self._calculate_multi_granularity_fuzzy_implication_entropy(S, type='conditional' , T=[self.D[0]]) + 0.01)
                    cor = self._granular_consistency_of_B_subset([col_index]) + self._local_granularity_consistency_of_B_subset([col_index])
                    j = W * cor - sim
                    J_list.append(j)

                J_arr = np.asarray(J_list, dtype=float)
                best = np.where(J_arr == J_arr.max())[0]
                arg_max = int(best[0])
                cv = B[arg_max]
                
                S.append(cv)
                B.remove(cv)
        else:
            FIE_dc = self._calculate_multi_granularity_fuzzy_implication_entropy([self.D[0]], type='conditional' , T=list(self.C.keys()))
            FIE_ds = self._calculate_multi_granularity_fuzzy_implication_entropy([self.D[0]], type='conditional' , T=S)
            while FIE_dc != FIE_ds:
                J_list = []
                W_list = []
                for col_index in B:
                    sim = 0
                    for s_index in S:
                        fimi_d_cv = self._calculate_multi_granularity_fuzzy_implication_entropy([self.D[0]], type='mutual' , T=[col_index])
                        fimi_cv_cu = self._calculate_multi_granularity_fuzzy_implication_entropy([col_index], type='mutual' , T=[s_index])
                        fimi_cd = self._calculate_multi_granularity_fuzzy_implication_entropy([col_index], type='mutual' , T=[self.D[0], s_index])
                        sim += fimi_d_cv + fimi_cv_cu - fimi_cd
                    sim = sim / len(S)

                    l = S + [col_index]
                    W =  1 + (self._calculate_multi_granularity_fuzzy_implication_entropy(S, type='conditional' , T=[self.D[0]]) - self._calculate_multi_granularity_fuzzy_implication_entropy(S, type='conditional' , T=l)) / (self._calculate_multi_granularity_fuzzy_implication_entropy(S, type='conditional' , T=[self.D[0]]) + 0.01)
                    cor = self._granular_consistency_of_B_subset([col_index]) + self._local_granularity_consistency_of_B_subset([col_index])
                    j = W * cor - sim
                    J_list.append(j)
                    W_list.append(W)
                arg_max = J_list.index(max(J_list))
                cv = B[arg_max]

                l = S + [cv]
                W_cv_max =  1 + (self._calculate_multi_granularity_fuzzy_implication_entropy(S, type='conditional' , T=[self.D[0]]) - self._calculate_multi_granularity_fuzzy_implication_entropy(S, type='conditional' , T=l)) / (self._calculate_multi_granularity_fuzzy_implication_entropy(S, type='conditional' , T=[self.D[0]]) + 0.01)
                percen = np.percentile(np.array(W_list), self.sigma)
                if W_cv_max >= percen:
                    S.append(cv)
                    B.remove(cv)
                else:
                    break
                FIE_ds = self._calculate_multi_granularity_fuzzy_implication_entropy([self.D[0]], type='conditional' , T=S)

        return S



# --------------------------------------
# WeightedFuzzyRoughSelector
# --------------------------------------
class WeightedFuzzyRoughSelector(BaseEstimator, TransformerMixin):
    """
        Initialize the WeightedFuzzyRoughSelector with selection and similarity parameters.

        Parameters:
            n_features (int): number of features to retain after selection
            alpha (float): smoothing parameter used in the fuzzy similarity kernel
            k (int): number of nearest neighbors used in the density estimation process
        """
    def __init__(self, n_features, alpha=0.5, k=5):
        self.n_features = n_features
        self.alpha = alpha
        self.k = k
        
        validate_params({
            'n_features': n_features,
            'alpha': alpha,
            'k': k
        })

        self.W_ = None
        self.selected_features_ = None
        self.feature_importances_ = None
        self.feature_sequence_ = None
        self.distance_cache_ = {}
        self.Rw_ = None
    
    
    def fit(self, X, y):
        """
        Fit the feature selector by computing relevance, redundancy, and weighted feature ranking.

        Parameters:
            X (pd.DataFrame): input dataset containing all features
            y (array-like): target labels corresponding to each sample in X
        """

        if self.n_features > X.shape[1]:
            raise ValueError(f"Invalid value for n_features: {self.n_features}. Must be lower than or equal number of columns ({X.shape[1]}).")

        if self.k >= len(X):
            self.k = len(X) - 1

        X = check_input_dataset(X)
        self.feature_names_in_ = list(X.columns)

        if not isinstance(y, (pd.Series, np.ndarray, list)):
            raise TypeError(f"Invalid type for y: {type(y).__name__}. Must be pandas Series, numpy array, or list.")
        
        y = pd.Series(y)
        y = y.reset_index(drop=True)

        if y.isna().any():
            raise ValueError("Target variable y contains missing values. Remove or impute them before fitting.")

        if len(y) != len(X):
            raise ValueError(f"Length mismatch: X has {len(X)} samples but y has {len(y)} entries.")
        

        H = self._identify_high_density_region(X, y)
            
        relations_single, relations_pair = self._compute_fuzzy_similarity_relations(X, H)
        relevance = self._compute_relevance(relations_single, y, H)
        redundancy = self._compute_redundancy(y, H, relevance, relations_pair)
        weights = self._compute_feature_weights(relevance, redundancy)
        self.W_ = self._update_weight_matrix(weights, X.shape[1])
        
        self.feature_sequence_, self.Rw_ = self._build_weighted_feature_sequence(relations_single, relations_pair, X, y, H)

        self.feature_importances_ = pd.DataFrame({
            'feature': X.columns[self.feature_sequence_],
            'importance': np.diag(self.Rw_)[:len(self.feature_sequence_)]
        }).sort_values(by='importance', ascending=False).reset_index(drop=True)

        return self


    def transform(self, X):
        """
        Transform X by retaining only the top-ranked n_features selected during fitting.

        Parameters:
            X (pd.DataFrame): input dataset with the same columns as seen during fit
        """
        if self.feature_sequence_ is None:
            raise AttributeError("fit must be called before transform.")

        if list(X.columns) != list(self.feature_names_in_):
            raise ValueError("Columns in transform do not match columns seen during fit")

        X = check_input_dataset(X)
        
        selected_idx = self.feature_sequence_[:self.n_features]
        return X.iloc[:, selected_idx]
    

    def _identify_high_density_region(self, X, y):
        distances = self._compute_HEC(X)
        
        n_samples = len(X)
        y = np.asarray(y)

        knn_indices = np.full((n_samples, self.k), -1, dtype=int)

        for i in range(n_samples):
                same_class_idx = np.where(y == y[i])[0]
                same_class_idx = same_class_idx[same_class_idx != i]

                if len(same_class_idx) == 0:
                    continue  

                ordered = same_class_idx[np.argsort(distances[i, same_class_idx])]

                take = min(len(ordered), self.k)
                if take > 0:
                    knn_indices[i, :take] = ordered[:take]


        rho = self._compute_density(distances, knn_indices)
        LDF = self._compute_LDF(rho, knn_indices)

        H_indices = np.where(LDF <= 1)[0]
        H_neighbors = np.unique(knn_indices[H_indices].flatten())
        return H_neighbors
    

    def _compute_HEC(self, X1, X2=None, W=None):
        """
        Compute Hybrid Mahalanobis (HM) distance supporting numerical, categorical and mixed features including missing values

        Parameters:
            X1 (pd.DataFrame): input data frame containing mixed feature types
            X2 (pd.DataFrame or None): optional second data frame; if None, X1 is used
            W (np.ndarray or None): diagonal weight matrix applied to features; if None, identity matrix is used
        """

        if X2 is None:
            X2 = X1

        key = (tuple(X1.columns), tuple(X2.columns))
        if key in self.distance_cache_:
            return self.distance_cache_[key]

        num_cols = X1.select_dtypes(include=[np.number]).columns
        cat_cols = X1.select_dtypes(exclude=[np.number]).columns

        X1_num = X1[num_cols].to_numpy(dtype=float, copy=False)
        X2_num = X2[num_cols].to_numpy(dtype=float, copy=False)

        mask1_num = np.isnan(X1_num)
        mask2_num = np.isnan(X2_num)

        n_features = X1.shape[1]
        if W is None:
            W = np.eye(n_features)
        else:
            W = np.asarray(W)

        n1, n2 = X1.shape[0], X2.shape[0]
        distances = np.zeros((n1, n2), dtype=float)

        if len(num_cols) > 0:
            diff_num = np.abs(X1_num[:, None, :] - X2_num[None, :, :])
            missing_mask = mask1_num[:, None, :] | mask2_num[None, :, :]
            diff_num[missing_mask] = 1.0

        if len(cat_cols) > 0:
            X1_cat = X1[cat_cols].astype(str).to_numpy(copy=False)
            X2_cat = X2[cat_cols].astype(str).to_numpy(copy=False)
            diff_cat = (X1_cat[:, None, :] != X2_cat[None, :, :]).astype(float)
            mask_cat_missing = np.logical_or(pd.isna(X1[cat_cols].values[:, None, :]), pd.isna(X2[cat_cols].values[None, :, :]))
            diff_cat[mask_cat_missing] = 1.0

        else:
            diff_cat = np.zeros((n1, n2, 0))

        diff = np.concatenate([diff_num if len(num_cols) > 0 else np.zeros((n1, n2, 0)),
                            diff_cat], axis=2)

        if np.allclose(W, np.diag(np.diag(W))):
            weights = np.diag(W)
            distances = np.sqrt(np.tensordot(diff**2, weights, axes=(2, 0)))
        else:
            tmp = np.tensordot(diff, W, axes=(2, 0))
            distances = np.sqrt(np.sum(tmp * diff, axis=2))

        self.distance_cache_[key] = distances
        
        return distances

    
    def _compute_density(self, distances, knn_indices):
        """
        Compute local density rho(x) for each sample based on distances and k-nearest neighbors

        Parameters:
            distances (np.ndarray): pairwise distance matrix between all samples
            knn_indices (np.ndarray): matrix of neighbor indices for each sample
        """
        n_samples = distances.shape[0]
        rho = np.zeros(n_samples)
        for i in range(n_samples):
            neighbors = knn_indices[i]
            neighbors = neighbors[neighbors != -1]
            if len(neighbors) == 0:
                rho[i] = 0
            else:
                rho[i] = (1 + len(neighbors)) / (1 + np.sum(distances[i, neighbors]))
        return rho
    

    def _compute_LDF(self, rho, knn_indices):
        """
        Compute Local Density Factor (LDF) for each sample using density ratios of neighbors

        Parameters:
            rho (np.ndarray): density values for all samples
            knn_indices (np.ndarray): matrix with k-nearest neighbor indices
        """

        n_samples = len(rho)
        LDF = np.zeros(n_samples)
        for i in range(n_samples):
            neighbors = knn_indices[i]
            neighbors = neighbors[neighbors != -1]

            if len(neighbors) == 0:
                LDF[i] = np.inf
            else:
                LDF[i] = np.mean(rho[neighbors] / rho[i])
        return LDF


    def _compute_fuzzy_similarity_relations(self, X, H, W=None):
        """
        Compute fuzzy similarity relations RM_B(x,y) for single features and feature pairs with respect to region H

        Parameters:
            X (pd.DataFrame): input dataset with mixed features
            H (array-like): indices of high-density samples
            W (np.ndarray or None): diagonal weight matrix used for weighted distances
        """

        n_samples, n_features = X.shape
        feature_indices = list(range(n_features))
        relations_single = {}
        relations_pair = {}

        X_H = X.iloc[H]
        
        for a in feature_indices:
            X_a = X.iloc[:, [a]]
            X_H_a = X_H.iloc[:, [a]]
            dist_a = self._compute_HEC(X_a, X_H_a, W=W[np.ix_([a],[a])] if W is not None else None)
            relations_single[a] = np.exp(- (dist_a ** 2) / (2 * self.alpha ** 2))
        
        for i, a in enumerate(feature_indices):
            for b in feature_indices[i+1:]:
                X_ab = X.iloc[:, [a, b]]
                X_H_ab = X_H.iloc[:, [a, b]]
                dist_ab = self._compute_HEC(X_ab, X_H_ab, W=W[np.ix_([a,b],[a,b])] if W is not None else None)                
                relations_pair[(a,b)] = np.exp(- (dist_ab ** 2) / (2 * self.alpha ** 2))
        
        return relations_single, relations_pair
    

    def _compute_relation_for_subset(self, X, H, feature_subset, W=None):
        """
        Compute fuzzy relation for an arbitrary subset of features

        Parameters:
            X (pd.DataFrame): input dataset
            H (array-like): indices of high-density samples
            feature_subset (list): selected feature indices
            W (np.ndarray or None): weight matrix corresponding to the subset
        """

        X_H = X.iloc[H, feature_subset]
        X_sub = X.iloc[:, feature_subset]
        dist = self._compute_HEC(X_sub, X_H, W=W)

        if dist.ndim == 1:
            dist = dist[:, np.newaxis]

        relation = np.exp(- (dist ** 2) / (2 * self.alpha ** 2))
        return relation


    def _compute_POS_NOG_B(self, R_B, y, H):
        """
        Compute POS^B and NOG^B for a fuzzy relation matrix R_B

        Parameters:
            R_B (np.ndarray): fuzzy relation matrix of shape (n × |H|)
            y (array-like): class labels for samples
            H (array-like): indices of high-density region samples
        """

        n = len(y)
        classes = np.unique(y)
        
        y_arr = np.asarray(y)
        H = np.asarray(H, dtype=int)

        if R_B.shape[1] != len(H):
            R_B = R_B[:, H]

        # Fuzzy decision memberships for all classes (hard labels -> crisp membership)
        # D_i(y) = 1 if y==class_i else 0
        DI = {c: (y_arr[H] == c).astype(float) for c in classes}

        POS = np.zeros(n)
        NOG = np.zeros(n)

        for idx_x in range(n):
            R_xH = R_B[idx_x]

            lower_vals = []
            upper_vals = []

            for c in classes:

                D_i = DI[c]   

                lower = np.min(np.maximum(1 - R_xH, D_i))
                upper = np.max(np.minimum(R_xH, D_i))

                lower_vals.append(lower)
                upper_vals.append(upper)

            POS[idx_x] = np.max(lower_vals)
            NOG[idx_x] = np.max(upper_vals)

        return POS, NOG
    
    
    def _compute_relevance_B(self, R_B, y, H):
        """
        Compute relevance Rel(B) for a feature subset using POS and NOG distributions

        Parameters:
            R_B (np.ndarray): fuzzy relation matrix for subset B
            y (array-like): class labels
            H (array-like): indices of high-density samples
        """

        POS_B, NOG_B = self._compute_POS_NOG_B(R_B, y, H)
        RelB = float(np.mean(POS_B + NOG_B))
        return RelB, POS_B, NOG_B


    def _compute_relevance(self, relations_single, y, H):
        """
        Compute relevance Rel(a) for each individual feature

        Parameters:
            relations_single (dict): mapping {feature_index: relation_matrix}
            y (array-like): class labels
            H (array-like): indices of high-density samples
        """

        relevance = {}

        for a, R_a in relations_single.items():

            POS_a, NOG_a = self._compute_POS_NOG_B(R_a, y, H)

            gamma_P = POS_a.mean()
            gamma_N = NOG_a.mean()

            relevance[a] = gamma_P + gamma_N

        return relevance


    def _compute_redundancy(self, y, H, relevance, relations_pair, cached_REL_pairs=None):
        """
        Compute redundancy Red(a,b) between feature pairs

        Parameters:
            y (array-like): class labels
            H (array-like): indices of high-density samples
            relevance (dict): relevance values for single features
            relations_pair (dict): fuzzy relations for feature pairs
            cached_REL_pairs (dict or None): optional cache for Rel({a,b})
        """

        if cached_REL_pairs is None:
            cached_REL_pairs = {}

        redundancy = {}
        features = list(relevance.keys())

        for (a, b), rel_matrix in relations_pair.items():
            if a in features and b in features:
                key = (min(a, b), max(a, b))
                if key in cached_REL_pairs:
                    Rel_ab = cached_REL_pairs[key]
                else:
                    Rel_ab, _, _ = self._compute_relevance_B(rel_matrix, y, H)
                    cached_REL_pairs[key] = Rel_ab
                redundancy[(min(a, b), max(a, b))] = relevance[a] + relevance[b] - Rel_ab

        return redundancy


    def _compute_feature_weights(self, relevance, redundancy):
        """
        Compute feature weights using normalized relevance and redundancy

        Parameters:
            relevance (dict): relevance scores Rel(a)
            redundancy (dict): redundancy values Red(a,b)
        """

        features = sorted(list(relevance.keys()))
        m = len(features)

        rel_vals = np.array([relevance[a] for a in features], dtype=float)
        rel_min, rel_max = rel_vals.min(), rel_vals.max()
        denom_rel = (rel_max - rel_min) if (rel_max - rel_min) > 0 else 1.0
        NRel = {a: (relevance[a] - rel_min) / denom_rel for a in features}

        if len(redundancy) > 0:
            red_vals = np.array(list(redundancy.values()), dtype=float)
            red_min, red_max = red_vals.min(), red_vals.max()
            denom_red = (red_max - red_min) if (red_max - red_min) > 0 else 1.0
            NRed = {k: (v - red_min) / denom_red for k, v in redundancy.items()}
        else:
            NRed = {}

        weights = {}
        for a in features:
            sum_NRred = 0.0
            for b in features:
                if b == a:
                    continue
                key = (min(a, b), max(a, b))
                sum_NRred += NRed.get(key, 0.0)
            denom = max(m - 1, 1)
            weights[a] = NRel[a] - (sum_NRred / denom)

        return weights


    def _update_weight_matrix(self, weights, n_total_features):
        """
        Update diagonal weight matrix W for all original features

        Parameters:
            weights (dict): feature weights w(a)
            n_total_features (int): number of total features in X
        """

        W = np.zeros((n_total_features, n_total_features))
        for a, w_a in weights.items():
            W[a, a] = 1 / (1 + np.exp(-w_a)) ** 2
        return W


    def _compute_gamma(self, POS_all, NOG_all, features):
        """
        Compute gamma_P and gamma_N for the current subset of features

        Parameters:
            POS_all (dict): mapping from feature to POS distributions
            NOG_all (dict): mapping from feature to NOG distributions
            features (list): selected feature indices
        """

        POS_mean = np.mean([POS_all[a] for a in features], axis=0)
        NOG_mean = np.mean([NOG_all[a] for a in features], axis=0)
        gamma_P = np.mean(POS_mean)
        gamma_N = np.mean(NOG_mean)
        return gamma_P, gamma_N


    def _compute_separability(self, X, y, H, W, selected_features, remaining_features):
        """
        Compute separability measure sig(a, B, D) for each candidate feature

        Parameters:
            X (pd.DataFrame): input dataset
            y (array-like): class labels
            H (array-like): indices of high-density samples
            W (np.ndarray): global weight matrix
            selected_features (list): features already selected
            remaining_features (list): features remaining to evaluate
        """

        if len(selected_features) == 0:
            Rel_B = 0.0
        else:
            W_sub = self.W_[np.ix_(selected_features, selected_features)]
            R_B = self._compute_relation_for_subset(X, H, selected_features, W=W_sub)
            Rel_B, _, _ = self._compute_relevance_B(R_B, y, H)

        separability = {}
        for a in remaining_features:
            B_union_a = selected_features + [a]
            W_sub_a = self.W_[np.ix_(B_union_a, B_union_a)]
            R_Ba = self._compute_relation_for_subset(X, H, B_union_a, W=W_sub_a)
            Rel_Ba, _, _ = self._compute_relevance_B(R_Ba, y, H)
            separability[a] = Rel_Ba - Rel_B

        return separability



    def _build_weighted_feature_sequence(self, relations_single, relations_pair, X, y, H):
        """
        Build weighted feature ranking using greedy selection based on separability

        Parameters:
            relations_single (dict): fuzzy relations for single features
            relations_pair (dict): fuzzy relations for feature pairs
            X (pd.DataFrame): input dataset
            y (array-like): class labels
            H (array-like): high-density region indices
        """

        n_features = X.shape[1]
        selected_features = []
        remaining = list(range(n_features))
        sequence = []

        while len(remaining) > 0:
            separability = self._compute_separability(
                X=X,
                y=y,
                H=H,
                W=self.W_,
                selected_features=selected_features,
                remaining_features=remaining
            )

            best_feature = max(separability, key=separability.get)
            selected_features.append(best_feature)
            remaining.remove(best_feature)
            sequence.append(best_feature)

        logistic_weights = [self.W_[f, f] for f in sequence]
        Rw = np.diag(logistic_weights)

        return sequence, Rw<|MERGE_RESOLUTION|>--- conflicted
+++ resolved
@@ -1,33 +1,13 @@
 import numpy as np
 import pandas as pd
-<<<<<<< HEAD
 from typing import Optional, Union, List, Tuple, Dict, Any
 
 from sklearn.base import BaseEstimator, TransformerMixin, clone
 from sklearn.preprocessing import LabelEncoder, MinMaxScaler
 from sklearn.model_selection import train_test_split
 from sklearn.metrics import accuracy_score
-=======
-from sklearn.base import BaseEstimator, TransformerMixin
-from sklearn.model_selection import train_test_split
-from sklearn.metrics import accuracy_score
-from sklearn.preprocessing import MinMaxScaler
-from typing import List, Dict, Tuple, Optional, Any
 from .utils import *
->>>>>>> 0f3cdf5d
-
-from .utils import check_input_dataset
-
-<<<<<<< HEAD
-=======
-# --------------------------------------
-# FuzzyGranularitySelector
-# --------------------------------------
-class FuzzyImplicationGranularityFeatureSelection(BaseEstimator, TransformerMixin):
-    def __init__(self, classifier, eps: float = 0.1, d: int = 100, sigma: int = 3):
-        """
-        Initialize FIGFS feature selection
->>>>>>> 0f3cdf5d
+
 
 class FuzzyGranularitySelector(BaseEstimator, TransformerMixin):
     """
