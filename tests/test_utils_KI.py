import numpy as np
import pandas as pd
import pytest
from sklearn.datasets import make_blobs
from sklearn.impute import SimpleImputer

from ficaria.utils import get_neighbors, find_best_k, check_input_dataset, impute_KI, compute_fcm_objective, \
    find_optimal_clusters_fuzzy, impute_FCKI, fuzzy_c_means, fcm_predict, fuzzy_c_means_categorical


@pytest.mark.parametrize(
    "train, test_row, num_neighbors, expected",
    [
        (
                [[1, 2], [3, 4], [5, 6], [7, 8]],
                [1, 2],
                2,
                [[1, 2], [3, 4]]
        ),
        (
                [[1, 2], [3, 4], [5, 6], [7, 8]],
                [5, 6],
                1,
                [[5, 6]]
        ),
        (
                [[1, 2], [3, 4], [5, 6]],
                [2, 3],
                2,
                [[1, 2], [3, 4]]
        )
    ]
)
def test_get_neighbors(train, test_row, num_neighbors, expected):
    result = get_neighbors(train, test_row, num_neighbors)
    assert result == expected
    assert len(result) == num_neighbors


@pytest.mark.parametrize("St, random_col, original_value, max_iter", [
    (
            pd.DataFrame({
                'height_cm': [165, 170, np.nan, 180, 175, 160, np.nan, 190],
                'weight_kg': [60, 65, 70, np.nan, 80, 55, 68, np.nan],
                'bmi': [22.0, 22.5, 24.2, 26.5, 26.1, 21.5, 23.8, np.nan]}),
            1, 85, 20),
    (
            pd.DataFrame({
                'age': [25, 26, np.nan, 51, 53, 72, 75],
                'income': [50000, 55000, 80000, 85000, 90000, 120000, np.nan]}),
            0, 125000, 15)
])
def test_find_best_k(St, random_col, original_value, max_iter):
    result1 = find_best_k(St, random_col, original_value, max_iter)
    result2 = find_best_k(St, random_col, original_value, max_iter)
    assert result1 == result2
    assert isinstance(result1, int)
    assert result1 > 0
    assert result1 <= len(St)


@pytest.mark.parametrize("X", [
    ([[1, 2, 3], [3, 7, 4]]),
    (pd.DataFrame({
        'height_cm': [165, 170, 175, 180, 175, 160, 175, 190],
        'weight_kg': [60, 65, 70, 75, 80, 55, 68, 80],
        'bmi': [22.0, 22.5, 24.2, 26.5, 26.1, 21.5, 23.8, 25.0]})),
    (np.array([[5, 1], [4, 5]])),
    ([(1, 2), (3, 4)]),
    ([[1, "txt", 3], [3, "txt", 4]]),
    ([[1, 2], [3, "txt"]]),
    (pd.DataFrame({
        'height_cm': [165, 170, np.nan, 180, 175, 160, np.nan, 190],
        'weight_kg': [60, 65, 70, np.nan, 80, 55, 68, np.nan],
        'bmi': [22.0, 22.5, 24.2, 26.5, 26.1, 21.5, 23.8, np.nan]})),
])
def test_check_input_dataset_valid_cases(X):
    result = check_input_dataset(X)
    assert isinstance(result, pd.DataFrame)
    assert result.shape[0] > 0


@pytest.mark.parametrize("X, require_numeric, allow_nan", [
    ([[1, 2], [1, 5, 7]], False, True),
])
def test_check_input_dataset_wrong_input_types(X, require_numeric, allow_nan):
    with pytest.raises(TypeError,
                       match="Invalid input: Expected a 2D structure such as a DataFrame, NumPy array, or similar tabular format"):
        check_input_dataset(X, require_numeric=require_numeric, allow_nan=allow_nan)


@pytest.mark.parametrize("X, require_numeric, allow_nan", [
    (5, False, True),
    ("txt", False, True),
    ([5], False, True),
    ([1, 2, 3], False, True),
    ([[[1, 2], [3, 4]], [[5, 7], [3, 6]]], False, True),
    ([{'a': 1}, {'a': 2}], False, True),
    (object(), False, True),
    (5 + 3j, False, True),
    (lambda x: x, False, True)
])
def test_check_input_dataset_wrong_input_dimensions(X, require_numeric, allow_nan):
    with pytest.raises(ValueError,
                       match="Invalid input: Expected a 2D structure"):
        check_input_dataset(X, require_numeric=require_numeric, allow_nan=allow_nan)


@pytest.mark.parametrize("X", [
    [[]], pd.DataFrame()
])
def test_check_input_dataset_empty_dataset(X):
    with pytest.raises(ValueError,
                       match="Invalid input: Input dataset is empty"):
        check_input_dataset(X)


@pytest.mark.parametrize("X, require_numeric, allow_nan", [
    ([[1, "txt", 3], [3, 7, 4]], True, True),
    (pd.DataFrame({
        'height_cm': [165, 170, 175, 180, 175, 160, 175, 190],
        'weight_kg': [60, 65, 70, 75, 80, 55, 68, 80],
        'bmi': [22.0, 22.5, 24.2, 26.5, 26.1, 21.5, 23.8, 25.0],
        'name': ["txt", "txt", "txt", "txt", "txt", "txt", "txt", "txt"]
    }), True, True),
])
def test_check_input_dataset_check_require_numeric_true(X, require_numeric, allow_nan):
    with pytest.raises(TypeError,
                       match="Invalid input: Input dataset contains not numeric values"):
        check_input_dataset(X, require_numeric=require_numeric, allow_nan=allow_nan)


@pytest.mark.parametrize("X, require_numeric, allow_nan", [
    ([[1, np.nan, 3], [3, 7, 4]], False, False),
    (pd.DataFrame({
        'height_cm': [165, 170, np.nan, 180, 175, 160, np.nan, 190],
        'weight_kg': [60, 65, 70, np.nan, 80, 55, 68, np.nan],
        'bmi': [22.0, 22.5, 24.2, 26.5, 26.1, 21.5, 23.8, np.nan]
    }), False, False),
])
def test_check_input_dataset_check_allow_nan_false(X, require_numeric, allow_nan):
    with pytest.raises(ValueError,
                       match="Invalid input: Input dataset contains missing values"):
        check_input_dataset(X, require_numeric=require_numeric, allow_nan=allow_nan)


@pytest.mark.parametrize("X, require_complete_rows", [
    ([[1, np.nan, 3], [3, 7, np.nan]], True),
    (pd.DataFrame({
        'height_cm': [165, 170, np.nan, 180],
        'weight_kg': [np.nan, 65, 70, np.nan],
        'bmi': [22.0, np.nan, 24.2, 26.5]
    }), True),
])
def test_check_input_dataset_check_require_complete(X, require_complete_rows):
    with pytest.raises(ValueError,
                       match="Invalid input: Input dataset contains no complete rows"):
        check_input_dataset(X, require_complete_rows=require_complete_rows)


@pytest.mark.parametrize("X, no_nan_rows", [
    ([[np.nan, np.nan, np.nan], [3, 7, 4]], True),
    (pd.DataFrame({
        'height_cm': [165, 170, np.nan, 180, 175, 160, np.nan, np.nan],
        'weight_kg': [60, 65, 70, np.nan, 80, 55, 68, np.nan],
        'bmi': [22.0, 22.5, 24.2, 26.5, 26.1, 21.5, 23.8, np.nan]
    }), True),
])
def test_check_input_dataset_check_no_nan_rows(X, no_nan_rows):
    with pytest.raises(ValueError,
                       match="Invalid input: Input dataset contains a row with only NaN values"):
        check_input_dataset(X, no_nan_rows=no_nan_rows)


@pytest.mark.parametrize("X", [
    (pd.DataFrame({
        'height_cm': [165, 170, 175, 180, 175, 160, 175, 190],
        'weight_kg': [60, 65, 70, 75, 80, 55, 68, 80],
        'bmi': [22.0, 22.5, 24.2, 26.5, 26.1, 21.5, 23.8, 25.0]})),
    (pd.DataFrame({
        'height_cm': [165, 170, np.nan, 180, 175, 160, np.nan, 190],
        'weight_kg': [60, 65, 70, np.nan, 80, 55, 68, np.nan],
        'bmi': [22.0, 22.5, 24.2, 26.5, 26.1, 21.5, 23.8, np.nan]})),
    (pd.DataFrame({
        'a': [1, 2, 3],
        'b': [4, 5, 6],
        'c': [7, 8, 9]
    })),
    (pd.DataFrame({
        'a': [1, np.nan, 3],
        'b': [4, 5, np.nan],
        'c': [7, 8, 9]
    }))
])
def test_impute_KI(X):
    result = impute_KI(X)
    assert isinstance(result, pd.DataFrame)
    assert len(result) == len(X)
    assert result.isna().sum().sum() == 0


@pytest.mark.parametrize("X", [
    (pd.DataFrame({
        'height_cm': [165, 170, 175, 180, 175, 160, 175, 190],
        'weight_kg': [60, 65, 70, 75, 80, 55, 68, 80],
        'bmi': [np.nan, np.nan, np.nan, np.nan, np.nan, np.nan, np.nan, np.nan]})),
])
def test_impute_KI_error_no_complete(X):
    with pytest.raises(ValueError,
                       match="Invalid input: No rows with valid values found in columns:"):
        impute_KI(X)


@pytest.mark.parametrize("X, X_train, random_state, max_iter", [
    (
            pd.DataFrame({
                'a': [1, np.nan, 3],
                'b': [4, 5, np.nan],
                'c': [7, 8, 9]
            }),
            pd.DataFrame({
                'a': [10, 11, 12],
                'b': [13, 14, 15],
                'c': [16, 17, 18]
            }),
            42, 15
    ),
    (
            pd.DataFrame({
                'a': [1, np.nan, 3],
                'b': [4, 5, np.nan],
                'c': [7, 8, 9]
            }),
            pd.DataFrame({
                'a': [1, np.nan, 3],
                'b': [4, 5, np.nan],
                'c': [7, 8, 9]
            }),
            123, 30
    ),
    (
            pd.DataFrame({
                'a': [1, np.nan, 3],
                'b': [4, 5, np.nan],
                'c': [7, 8, 9]
            }),
            None,
            42, 20
    )
])
def test_impute_KI_with_parameters(X, X_train, random_state, max_iter):
    np_rng_1 = np.random.RandomState(random_state)
    result = impute_KI(X, X_train=X_train, np_rng=np_rng_1, max_iter=max_iter)
    assert isinstance(result, pd.DataFrame)
    assert result.shape == X.shape
    assert result.isna().sum().sum() == 0
    np_rng_2 = np.random.RandomState(random_state)
    result_repeat = impute_KI(X, X_train=X_train, np_rng=np_rng_2, max_iter=max_iter)
    np.testing.assert_array_almost_equal(result, result_repeat)


@pytest.mark.parametrize("X_new, centers, m", [
    (
            np.array([[1.0, 2.0], [2.0, 1.0]]),
            np.array([[1.0, 1.0], [2.0, 2.0]]),
            2.0
    ),
    (
            np.array([[0.0, 0.0], [1.0, 1.0], [2.0, 2.0]]),
            np.array([[0.0, 0.0], [3.0, 3.0]]),
            1.5
    ),
    (
            np.random.rand(5, 3),
            np.random.rand(3, 3),
            2.5
    ),
])
def test_fcm_predict(X_new, centers, m):
    u = fcm_predict(X_new, centers, m)

    n_samples = X_new.shape[0]
    n_clusters = centers.shape[0]

    assert u.shape == (n_samples, n_clusters)

    assert np.all(u >= 0) and np.all(u <= 1)

    row_sums = np.sum(u, axis=1)
    np.testing.assert_allclose(row_sums, np.ones(n_samples), atol=1e-5)


@pytest.mark.parametrize("X, centers, u, m, expected", [
    (
            np.array([[1.0, 2.0],
                      [3.0, 4.0]]),
            np.array([[1.0, 2.0],
                      [3.0, 4.0]]),
            np.array([[1.0, 0.0],
                      [0.0, 1.0]]),
            2, 0.0),
    (
            np.array([[0.0],
                      [10.0]]),
            np.array([[0.0],
                      [10.0]]),
            np.array([[0.5, 0.5],
                      [0.5, 0.5]]),
            2, 50.0),
    (
            np.array([[1.0], [2.0]]),
            np.array([[1.0], [2.0]]),
            np.array([[0.6, 0.4],
                      [0.3, 0.7]]),
            1, 0.7),
    (
            np.array([[1.0], [10.0]]),
            np.array([[10.0], [1.0]]),
            np.array([[1.0, 0.0],
                      [0.0, 1.0]]),
            2, 162.0),
])
def test_compute_fcm_objective(X, centers, u, m, expected):
    result = compute_fcm_objective(X, centers, u, m)
    assert isinstance(result, float)
    assert result == pytest.approx(expected)


@pytest.mark.parametrize("X, min_clusters, max_clusters, random_state, m, expected_k", [
    (
            pd.DataFrame(make_blobs(n_samples=150, centers=3, cluster_std=0.5, random_state=42)[0]),
            2, 6, 42, 2.0, 3
    ),
    (
            pd.DataFrame(make_blobs(n_samples=200, centers=4, cluster_std=0.4, random_state=1)[0]),
            2, 7, 1, 2.0, 4
    ),
    (
            pd.DataFrame(make_blobs(n_samples=100, centers=2, cluster_std=0.6, random_state=10)[0]),
            1, 5, 10, 2.0, 2
    ),
    (
            pd.DataFrame(make_blobs(n_samples=150, centers=8, cluster_std=0.6, random_state=42)[0]),
            5, 11, 42, 1.1, 8
    ),
    (
            pd.DataFrame(make_blobs(n_samples=150, centers=6, cluster_std=0.6, random_state=42)[0]),
            3, 9, 42, 1.1, 6
    ),
])
def test_find_optimal_clusters_fuzzy(X, min_clusters, max_clusters, random_state, m, expected_k):
    result = find_optimal_clusters_fuzzy(X, min_clusters, max_clusters, random_state, m)
    assert isinstance(result, int)
    assert abs(result - expected_k) <= 3


@pytest.mark.parametrize("X, X_train, n_clusters, random_state, m, max_iter", [
    (
            pd.DataFrame({
                "a": [1.0, np.nan, 3.0],
                "b": [4.0, 5.0, 6.0]
            }),
            pd.DataFrame({
                "a": [1.0, 2.0, 3.0],
                "b": [4.0, 5.0, 6.0]
            }),
            2, 42, 1.1, 15
    ),
    (
            pd.DataFrame({
                "x": [np.nan, 2.5, 3.0, 4.5],
                "y": [1.0, np.nan, 3.0, 4.0]
            }),
            pd.DataFrame({
                "x": [1.0, 2.0, 3.0, 4.0],
                "y": [1.0, 2.0, 3.0, 4.0]
            }),
            2, 42, 2, 20
    ),
    (
            pd.DataFrame({
                "x": [1.0, 2.0, 3.0],
                "y": [4.0, 5.0, 6.0]
            }),
            pd.DataFrame({
                "x": [1.0, 2.0, 3.0],
                "y": [4.0, 5.0, 6.0]
            }),
            2, 42, 1.7, 5)
])
def test_impute_FCKI(X, X_train, n_clusters, random_state, m, max_iter):
    np_rng = np.random.RandomState(random_state)
    imputer = SimpleImputer(strategy="mean")
    X_train_filled = imputer.fit_transform(X_train)
    X_train_filled_df = pd.DataFrame(X_train_filled, columns=X_train.columns)
    centers, u = fuzzy_c_means(
        X_train_filled_df.values,
        n_clusters=n_clusters,
        m=m,
        random_state=random_state,
    )
    result = impute_FCKI(X, X_train, centers, u, n_clusters, imputer, m, np_rng, random_state, max_iter)
    assert isinstance(result, pd.DataFrame)
    assert result.shape == X.shape
<<<<<<< HEAD
    assert result.isna().sum().sum() == 0
=======
    assert not np.isnan(result).any()


############################################

@pytest.mark.parametrize("X, n_clusters, random_state, m", [
    (pd.DataFrame({
        "x1": [1.0, 2.0, 3.0],
        "x2": [4.0, 5.0, 6.0]
    }), 2, 42, 2),

    (pd.DataFrame({
        "cat1": ["A", "B", "A", "C", "A", "B", "C"],
        "cat2": ["X", "X", "Y", "Y", "X", "Y", "X"]
    }), 3, 123, 1.1),

    (pd.DataFrame({
        "num1": [1, 2, 3, 4],
        "cat1": ["A", "B", "A", "B"]
    }), 2, 25, 1.5),

    (pd.DataFrame({
        "x1": [2.0, 2.0, 2.0],
        "x2": [5.0, 5.0, 5.0]
    }), 2, 42, 2),
])
def test_fuzzy_c_means_categorical(X, n_clusters, random_state, m):
    centers, u = fuzzy_c_means_categorical(X, n_clusters=n_clusters, m=m, max_iter=50, random_state=random_state)

    assert u.shape == (X.shape[0], n_clusters), "Membership matrix shape is incorrect"
    assert centers.shape[0] == n_clusters, "Number of centers is incorrect"
    assert set(centers.columns) == set(X.columns), "Centers columns mismatch"

    row_sums = u.sum(axis=1)
    np.testing.assert_allclose(row_sums, np.ones(X.shape[0]), rtol=1e-5, atol=1e-8)

    for col in X.columns:
        if not pd.api.types.is_numeric_dtype(X[col]):
            assert all(val in X[col].values for val in centers[col]), f"Categorical center {col} contains invalid value"

    centers2, u2 = fuzzy_c_means_categorical(X, n_clusters=n_clusters, m=m, max_iter=50, random_state=random_state)

    pd.testing.assert_frame_equal(centers.sort_index(axis=1), centers2.sort_index(axis=1), check_dtype=False, atol=1e-8,
                                  rtol=1e-5, obj="Cluster centers")

    np.testing.assert_allclose(u, u2, rtol=1e-5, atol=1e-8,
                               err_msg="Membership matrix differs between runs with the same random_state")
>>>>>>> 5de96aa6
<|MERGE_RESOLUTION|>--- conflicted
+++ resolved
@@ -402,11 +402,7 @@
     result = impute_FCKI(X, X_train, centers, u, n_clusters, imputer, m, np_rng, random_state, max_iter)
     assert isinstance(result, pd.DataFrame)
     assert result.shape == X.shape
-<<<<<<< HEAD
     assert result.isna().sum().sum() == 0
-=======
-    assert not np.isnan(result).any()
-
 
 ############################################
 
@@ -451,5 +447,4 @@
                                   rtol=1e-5, obj="Cluster centers")
 
     np.testing.assert_allclose(u, u2, rtol=1e-5, atol=1e-8,
-                               err_msg="Membership matrix differs between runs with the same random_state")
->>>>>>> 5de96aa6
+                               err_msg="Membership matrix differs between runs with the same random_state")