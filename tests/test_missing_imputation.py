--- conflicted
+++ resolved
@@ -1,13 +1,9 @@
 import numpy as np
 import pandas as pd
 import pytest
-<<<<<<< HEAD
 from sklearn.exceptions import NotFittedError
 from sklearn.impute import SimpleImputer
-=======
->>>>>>> 41fc722e
-
-from sklearn.impute import SimpleImputer
+
 import os, sys
 sys.path.append(os.path.abspath(os.path.join(os.path.dirname(__file__), "..")))
 from ficaria.missing_imputation import *
@@ -276,7 +272,6 @@
     np.testing.assert_array_equal(result, result2)
 
 
-<<<<<<< HEAD
 @pytest.mark.parametrize("X", [
     pd.DataFrame({'a': [1.0, 2.0], 'b': [3.0, 4.0]}),
     pd.DataFrame({'a': [np.nan, 2.0], 'b': [3.0, 4.0]})
@@ -306,235 +301,4 @@
     imputer.fit(X_fit)
 
     with pytest.raises(ValueError, match="Invalid input: Input dataset columns do not match columns seen during fit"):
-        imputer.transform(X_transform)
-=======
-
-dataframes_list = [
-    pd.DataFrame({
-        "a": [1.0, 2.0, 3.0, np.nan, 5.0],
-        "b": [5.0, 4.0, 3.0, 2.0, 1.0],
-    }),
-
-        pd.DataFrame({
-        "a": [np.nan, np.nan, 3.0, 4.0, 5.0],
-        "b": [np.nan, np.nan, 3.0, 2.0, 1.0],
-    }),
-
-    pd.DataFrame({
-        "a": [np.nan, np.nan, 3.0, 4.0, 5.0, 6.0],
-        "b": [np.nan, 2.0, 3.0, np.nan, 5.0, 6.0],
-        "c": [2.0, 3.0, 4.0, 5.0, 5.0, 6.0],
-    }),
-
-    pd.DataFrame({
-        "a": [np.nan, 2.0, -3.0, -4.0, -5.0, -6.0],
-        "b": [1.0, 2.0, np.nan, -4.0, -5.0, -6.0],
-        "c": [1.0, 2.0, -3.0, np.nan, -5.0, -6.0],
-    }),
-
-    pd.DataFrame({
-        "a": [1.0, 2.0, 3.0, np.nan, 5.0, 6.0, 7.0],
-        "b": [5.0, 4.0, 3.0, np.nan, 2.0, 1.0, 0.0],
-        "c": [9.0, 8.0, 7.0, 6.0, 5.0, 4.0, 3.0],
-        "d": [10.0, np.nan, 15.0, 16.0, 17.0, 18.0, 19.0],
-        "e": [9.0, np.nan, 7.0, 6.0, 5.0, np.nan, np.nan],
-    }),
-]
-
-fcm_params_list = [
-    (2, 2.0, 100, 1e-3),
-    (2, 1.5, 150, 1e-5),
-    (3, 2.5, 300, 1e-6),
-    (3, 3.0, 600, 1e-4),
-]
-
-@pytest.mark.parametrize("n_clusters,m,max_iter,tol", fcm_params_list)
-def test_fcmcentroidimputer_init_parametrized(n_clusters, m, max_iter, tol):
-    imputer = FCMCentroidImputer(
-        n_clusters=n_clusters, m=m, max_iter=max_iter, tol=tol
-    )
-    assert imputer.n_clusters == n_clusters
-    assert imputer.m == m
-    assert imputer.max_iter == max_iter
-    assert imputer.tol == tol
-
-
-def test_fcmcentroidimputer_fit_creates_attributes():
-    X = pd.DataFrame({"a": [1.0, 2.0, 3.0], "b": [4.0, 5.0, 6.0]})
-    imputer = FCMCentroidImputer()
-    imputer.fit(X)
-    assert hasattr(imputer, "centers_")
-    assert hasattr(imputer, "memberships_")
-    assert imputer.centers_.shape[1] == X.shape[1]
-
-
-def test_fcmcentroidimputer_transform_raises_if_not_fitted():
-    X = pd.DataFrame({"a": [1.0, np.nan, 3.0, 1.0, 2.0, 3.0], 
-                    "b": [4.0, 5.0, np.nan, 4.0, 5.0, np.nan]})
-    imputer = FCMCentroidImputer()
-    with pytest.raises(AttributeError, match="fit must be called before transform"):
-        imputer.transform(X)
-
-
-def test_fcmcentroidimputer_transform_raises_if_columns_differ():
-    X_train = pd.DataFrame({"a": [1.0, 2.0, 3.0], "b": [4.0, 5.0, 6.0]})
-    X_test = pd.DataFrame({"a": [1.0, 2.0, np.nan], "c": [7.0, 8.0, 9.0]})
-    
-    imputer = FCMCentroidImputer()
-    imputer.fit(X_train)
-    
-    with pytest.raises(ValueError, match="Columns in transform do not match columns seen during fit"):
-        imputer.transform(X_test)
-
-
-@pytest.mark.parametrize("X", dataframes_list)
-def test_fcmcentroidimputer_transform_imputes_missing_values(X):
-    imputer = FCMCentroidImputer()
-    imputer.fit(X.dropna())
-    result = imputer.transform(X)
-    assert not result.isna().any().any(), "Imputer should fill all missing values"
-
-
-def test_fcmcentroidimputer_transform_no_missing_returns_same():
-    X = pd.DataFrame({"a": [1.0, 2.0, 2.0], "b": [3.0, 4.0, 4.0]})
-    imputer = FCMCentroidImputer()
-    imputer.fit(X)
-    result = imputer.transform(X)
-    pd.testing.assert_frame_equal(X, result)
-
-
-def test_fcmcentroidimputer_fit_raises_if_too_many_clusters():
-    X = pd.DataFrame({"a": [1.0, 2.0, np.nan], "b": [4.0, 5.0, 6.0]})
-    imputer = FCMCentroidImputer(n_clusters=5)
-    with pytest.raises(ValueError, match="n_clusters cannot be larger than the number of complete rows"):
-        imputer.fit(X)
-
-
-def test_fcmcentroidimputer_fit_no_complete_rows():
-    X = pd.DataFrame({"a": [np.nan, np.nan], "b": [np.nan, np.nan]})
-    imputer = FCMCentroidImputer()
-    with pytest.raises(ValueError, match="No complete rows found for fitting"):
-        imputer.fit(X)
-
-
-def test_fcmparameterimputer_fit_creates_attributes():
-    X = pd.DataFrame({"a": [1.0, 2.0, 3.0], "b": [4.0, 5.0, 6.0]})
-    imputer = FCMParameterImputer()
-    imputer.fit(X)
-    assert hasattr(imputer, "centers_")
-    assert hasattr(imputer, "memberships_")
-    assert hasattr(imputer, "feature_names_in_")
-
-
-@pytest.mark.parametrize("X", dataframes_list)
-def test_fcmparameterimputer_transform_imputes_values(X):
-    imputer = FCMParameterImputer()
-    imputer.fit(X.dropna())
-    result = imputer.transform(X)
-    assert not result.isna().any().any()
-
-
-def test_fcmparameterimputer_fit_raises_if_too_many_clusters():
-    X = pd.DataFrame({"a": [1.0, 2.0, np.nan], "b": [4.0, 5.0, 6.0]})
-    imputer = FCMParameterImputer(n_clusters=5)
-    with pytest.raises(ValueError, match="n_clusters cannot be larger than the number of complete rows"):
-        imputer.fit(X)
-
-
-def test_fcmparameterimputer_feature_names_in_assigned():
-    X = pd.DataFrame({"a": [1.0, np.nan, 3.0, 1.0, 2.0, 3.0], 
-                      "b": [4.0, 5.0, np.nan, 4.0, 5.0, np.nan]})
-    imputer = FCMParameterImputer()
-    imputer.fit(X)
-    assert list(imputer.feature_names_in_) == list(X.columns)
-
-
-def test_fcmroughparameterimputer_fit_creates_clusters():
-    X = pd.DataFrame({"a": [1.0, 2.0, 3.0], "b": [4.0, 5.0, 6.0]})
-    imputer = FCMRoughParameterImputer()
-    imputer.fit(X)
-    assert hasattr(imputer, "centers_")
-    assert hasattr(imputer, "memberships_")
-    assert hasattr(imputer, "clusters_")
-
-
-@pytest.mark.parametrize("X", dataframes_list)
-def test_fcmroughparameterimputer_transform_imputes_values(X):
-    imputer = FCMRoughParameterImputer()
-    imputer.fit(X.dropna())
-    result = imputer.transform(X)
-    assert not result.isna().any().any()
-
-
-def test_fcmroughparameterimputer_fit_raises_if_too_many_clusters():
-    X = pd.DataFrame({"a": [1.0, 2.0, np.nan], "b": [4.0, 5.0, 6.0]})
-    imputer = FCMRoughParameterImputer(n_clusters=5)
-    with pytest.raises(ValueError, match="n_clusters cannot be larger than the number of complete rows"):
-        imputer.fit(X)
-
-
-@pytest.mark.parametrize("imputer_class", [
-    FCMCentroidImputer,
-    FCMParameterImputer,
-    FCMRoughParameterImputer,
-])
-@pytest.mark.parametrize("X", dataframes_list)
-@pytest.mark.parametrize("n_clusters,m,max_iter,tol", fcm_params_list)
-@pytest.mark.parametrize("random_state", [42, 99, 120])
-def test_imputers_same_random_state_reproducible(imputer_class, X, n_clusters, m, max_iter, tol, random_state):
-
-    imputer_1 = imputer_class(n_clusters=n_clusters, m=m, max_iter=max_iter, tol=tol, random_state=random_state)
-    imputer_2 = imputer_class(n_clusters=n_clusters, m=m, max_iter=max_iter, tol=tol, random_state=random_state)
-
-    imputer_1.fit(X)
-    imputer_2.fit(X)
-
-    result_1 = imputer_1.transform(X)
-    result_2 = imputer_2.transform(X)
-
-    pd.testing.assert_frame_equal(result_1, result_2, check_exact=False, atol=1e-8)
-
-
-@pytest.mark.parametrize(
-    "params, expected_exception, expected_msg",
-    [
-        # n_clusters
-        ({"n_clusters": "3"}, TypeError, "Invalid type for n_clusters"),
-        ({"n_clusters": -1}, ValueError, "Invalid value for n_clusters"),
-        ({"n_clusters": 0}, ValueError, "Invalid value for n_clusters"),
-        
-        # max_iter
-        ({"max_iter": "100"}, TypeError, "Invalid type for max_iter"),
-        ({"max_iter": 0}, ValueError, "Invalid value for max_iter"),
-        
-        # random_state
-        ({"random_state": "abc"}, TypeError, "Invalid type for random_state"),
-        
-        # m (fuzziness)
-        ({"m": "2.0"}, TypeError, "Invalid type for m"),
-        ({"m": 1.0}, ValueError, "Invalid value for m"),
-        
-        # tol
-        ({"tol": "1e-5"}, TypeError, "Invalid type for tol"),
-        ({"tol": 0}, ValueError, "Invalid value for tol"),
-        
-        # wl
-        ({"wl": "0.5"}, TypeError, "Invalid type for wl"),
-        ({"wl": -0.1}, ValueError, "Invalid value for wl"),
-        ({"wl": 1.5}, ValueError, "Invalid value for wl"),
-        
-        # wb
-        ({"wb": "0.2"}, TypeError, "Invalid type for wb"),
-        ({"wb": -0.1}, ValueError, "Invalid value for wb"),
-        ({"wb": 1.5}, ValueError, "Invalid value for wb"),
-        
-        # tau
-        ({"tau": "0.5"}, TypeError, "Invalid type for tau"),
-        ({"tau": -0.1}, ValueError, "Invalid value for tau"),
-    ]
-)
-def test_validate_params_errors(params, expected_exception, expected_msg):
-    with pytest.raises(expected_exception) as excinfo:
-        validate_params(params)
-    assert expected_msg in str(excinfo.value)
->>>>>>> 41fc722e
+        imputer.transform(X_transform)